parameters:
  componentDetection: 'false'
  testLogTitle: 'Non-Windows'
<<<<<<< HEAD
  targetRuntime: ''
  skipTests: 'false'
=======
  enableADOLogIssue: 'false'
>>>>>>> cde7af89

steps:

- ${{ if eq(parameters.componentDetection, 'true') }}:
    # Component detection
    - task: ms.vss-governance-buildtask.governance-build-task-component-detection.ComponentGovernanceComponentDetection@0
      displayName: 'Component Detection'
      condition: and(succeeded(), eq(variables['Build.Reason'], 'PullRequest'))

# Clean
- checkout: self
  clean: true

- script: |
    git config user.email "azure-pipelines-bot@microsoft.com"
    git config user.name "azure-pipelines-bot"
    git checkout -f origin/releases/$(version)
  displayName: Checkout release branch
  condition: and(ne(variables['version'], ''), eq(variables['Build.SourceBranch'], 'refs/heads/master'))

# Build agent layout
- script: ./dev.sh layout Release ${{ parameters.targetRuntime }}
  workingDirectory: src
  displayName: Build & Layout Release
  env:
    ADO_ENABLE_LOGISSUE: ${{ parameters.enableADOLogIssue }}

<<<<<<< HEAD
- ${{ if eq(parameters.skipTests, 'false') }}:
  # Run test
  - script: ./dev.sh test
    workingDirectory: src
    displayName: Test
=======
# Run test
- script: ./dev.sh testl0
  workingDirectory: src
  displayName: Unit tests

- script: ./dev.sh testl1
  workingDirectory: src
  displayName: Functional tests
  condition: ne('${{ parameters.testLogTitle }}', 'Linux-ARM')
>>>>>>> cde7af89

  # Publish test results
  - task: PublishTestResults@2
    displayName: Publish Test Results **/*.trx
    condition: always()
    inputs:
      testRunner: VSTest
      testResultsFiles: '**/*.trx'
      testRunTitle: 'Agent Tests - ${{ parameters.testLogTitle }}'

  # Upload test log
  - task: PublishBuildArtifacts@1
    displayName: Publish Test logs
    condition: always()
    inputs:
      pathToPublish: src/Test/TestLogs
      artifactName: ${{ parameters.testLogTitle }}-$(System.JobId)
      artifactType: container<|MERGE_RESOLUTION|>--- conflicted
+++ resolved
@@ -1,12 +1,9 @@
 parameters:
   componentDetection: 'false'
   testLogTitle: 'Non-Windows'
-<<<<<<< HEAD
   targetRuntime: ''
   skipTests: 'false'
-=======
   enableADOLogIssue: 'false'
->>>>>>> cde7af89
 
 steps:
 
@@ -34,23 +31,16 @@
   env:
     ADO_ENABLE_LOGISSUE: ${{ parameters.enableADOLogIssue }}
 
-<<<<<<< HEAD
 - ${{ if eq(parameters.skipTests, 'false') }}:
   # Run test
-  - script: ./dev.sh test
+  - script: ./dev.sh testl0
     workingDirectory: src
-    displayName: Test
-=======
-# Run test
-- script: ./dev.sh testl0
-  workingDirectory: src
-  displayName: Unit tests
+    displayName: Unit tests
 
-- script: ./dev.sh testl1
-  workingDirectory: src
-  displayName: Functional tests
-  condition: ne('${{ parameters.testLogTitle }}', 'Linux-ARM')
->>>>>>> cde7af89
+  - script: ./dev.sh testl1
+    workingDirectory: src
+    displayName: Functional tests
+    condition: ne('${{ parameters.testLogTitle }}', 'Linux-ARM')
 
   # Publish test results
   - task: PublishTestResults@2
