// Copyright (c) Microsoft Corporation.
// Licensed under the MIT License.

using Agent.Sdk;
using Agent.Sdk.Knob;
using Agent.Sdk.Util;
using Microsoft.TeamFoundation.DistributedTask.WebApi;
using Pipelines = Microsoft.TeamFoundation.DistributedTask.Pipelines;
using Microsoft.VisualStudio.Services.Agent.Util;
using Microsoft.VisualStudio.Services.Common;
using Microsoft.VisualStudio.Services.WebApi;
using System;
using System.Collections.Generic;
using System.Globalization;
using System.IO;
using System.Linq;
using System.Threading;
using System.Threading.Tasks;
using System.Net.Http;
using Newtonsoft.Json.Linq;

namespace Microsoft.VisualStudio.Services.Agent.Worker
{
    [ServiceLocator(Default = typeof(JobRunner))]
    public interface IJobRunner : IAgentService
    {
        Task<TaskResult> RunAsync(Pipelines.AgentJobRequestMessage message, CancellationToken jobRequestCancellationToken);
        void UpdateMetadata(JobMetadataMessage message);
    }

    public sealed class JobRunner : AgentService, IJobRunner
    {
        private IJobServerQueue _jobServerQueue;
        private ITempDirectoryManager _tempDirectoryManager;
        /// <summary>
        /// Add public accessor for _jobServerQueue to make JobRunner more testable
        /// See /Test/L0/Worker/JobRunnerL0.cs
        /// </summary>
        public IJobServerQueue JobServerQueue
        {
            set => _jobServerQueue = value;
        }

        public async Task<TaskResult> RunAsync(Pipelines.AgentJobRequestMessage message, CancellationToken jobRequestCancellationToken)
        {
            // Validate parameters.
            Trace.Entering();
            ArgUtil.NotNull(message, nameof(message));
            ArgUtil.NotNull(message.Resources, nameof(message.Resources));
            ArgUtil.NotNull(message.Variables, nameof(message.Variables));
            ArgUtil.NotNull(message.Steps, nameof(message.Steps));
            Trace.Info("Job ID {0}", message.JobId);

            DateTime jobStartTimeUtc = DateTime.UtcNow;

            ServiceEndpoint systemConnection = message.Resources.Endpoints.Single(x => string.Equals(x.Name, WellKnownServiceEndpointNames.SystemVssConnection, StringComparison.OrdinalIgnoreCase));

            // System.AccessToken
            if (message.Variables.ContainsKey(Constants.Variables.System.EnableAccessToken) &&
                StringUtil.ConvertToBoolean(message.Variables[Constants.Variables.System.EnableAccessToken].Value))
            {
                message.Variables[Constants.Variables.System.AccessToken] = new VariableValue(systemConnection.Authorization.Parameters["AccessToken"], false);
            }

            // back compat TfsServerUrl
            message.Variables[Constants.Variables.System.TFServerUrl] = systemConnection.Url.AbsoluteUri;

            // Make sure SystemConnection Url and Endpoint Url match Config Url base for OnPremises server
            // System.ServerType will always be there after M133
            if (!message.Variables.ContainsKey(Constants.Variables.System.ServerType) ||
                string.Equals(message.Variables[Constants.Variables.System.ServerType]?.Value, "OnPremises", StringComparison.OrdinalIgnoreCase))
            {
                ReplaceConfigUriBaseInJobRequestMessage(message);
            }

            // Setup the job server and job server queue.
            var jobServer = HostContext.GetService<IJobServer>();
            VssCredentials jobServerCredential = VssUtil.GetVssCredential(systemConnection);
            Uri jobServerUrl = systemConnection.Url;

            Trace.Info($"Creating job server with URL: {jobServerUrl}");
            // jobServerQueue is the throttling reporter.
            _jobServerQueue = HostContext.GetService<IJobServerQueue>();
            VssConnection jobConnection = VssUtil.CreateConnection(
                jobServerUrl,
                jobServerCredential,
                Trace,
                new DelegatingHandler[] { new ThrottlingReportHandler(_jobServerQueue) }
            );
            await jobServer.ConnectAsync(jobConnection);

            _jobServerQueue.Start(message);
            HostContext.WritePerfCounter($"WorkerJobServerQueueStarted_{message.RequestId.ToString()}");

            IExecutionContext jobContext = null;
            CancellationTokenRegistration? agentShutdownRegistration = null;
            VssConnection taskConnection = null;
            VssConnection legacyTaskConnection = null;

            try
            {
                // Create the job execution context.
                jobContext = HostContext.CreateService<IExecutionContext>();
                jobContext.InitializeJob(message, jobRequestCancellationToken);
<<<<<<< HEAD
=======

                // Check if a system supports .NET 6
                PackageVersion agentVersion = new PackageVersion(BuildConstants.AgentPackage.Version);
                if (agentVersion.Major < 3)
                {
                    try
                    {
                        Trace.Verbose("Checking if your system supports .NET 6");

                        string systemId = PlatformUtil.GetSystemId();
                        SystemVersion systemVersion = PlatformUtil.GetSystemVersion();
                        string notSupportNet6Message = null;

                        if (await PlatformUtil.DoesSystemPersistsInNet6Whitelist())
                        {
                            // Check version of the system
                            if (!await PlatformUtil.IsNet6Supported())
                            {
                                notSupportNet6Message = $"The operating system the agent is running on is \"{systemId}\" ({systemVersion}), which will not be supported by the .NET 6 based v3 agent. Please upgrade the operating system of this host to ensure compatibility with the v3 agent. See https://aka.ms/azdo-pipeline-agent-version";
                                if (AgentKnobs.AgentFailOnIncompatibleOS.GetValue(jobContext).AsBoolean() &&
                                    !AgentKnobs.AcknowledgeNoUpdates.GetValue(jobContext).AsBoolean())
                                {
                                    jobContext.Error(StringUtil.Loc("FailAgentOnUnsupportedOs"));
                                    return await CompleteJobAsync(jobServer, jobContext, message, TaskResult.Failed);
                                }
                            }
                        }
                        else
                        {
                            notSupportNet6Message = $"The operating system the agent is running on is \"{systemId}\" ({systemVersion}), which has not been tested with the .NET 6 based v3 agent. The v2 agent wil not automatically upgrade to the v3 agent. You can manually download the .NET 6 based v3 agent from https://github.com/microsoft/azure-pipelines-agent/releases. See https://aka.ms/azdo-pipeline-agent-version";
                        }
 
                        if (!string.IsNullOrWhiteSpace(notSupportNet6Message))
                        {                            
                            

                            jobContext.AddIssue(new Issue() { Type = IssueType.Warning, Message = notSupportNet6Message });
                        }
                    }
                    catch (Exception ex)
                    {
                        jobContext.Warning($"Error has occurred while checking if system supports .NET 6: {ex.Message}");
                        Trace.Error($"Error has occurred while checking if system supports .NET 6: {ex}");

                    }
                }

>>>>>>> 55be4b7e
                Trace.Info("Starting the job execution context.");
                jobContext.Start();
                jobContext.Section(StringUtil.Loc("StepStarting", message.JobDisplayName));

                agentShutdownRegistration = HostContext.AgentShutdownToken.Register(() =>
                {
                    // log an issue, then agent get shutdown by Ctrl-C or Ctrl-Break.
                    // the server will use Ctrl-Break to tells the agent that operating system is shutting down.
                    string errorMessage;
                    switch (HostContext.AgentShutdownReason)
                    {
                        case ShutdownReason.UserCancelled:
                            errorMessage = StringUtil.Loc("UserShutdownAgent");
                            break;
                        case ShutdownReason.OperatingSystemShutdown:
                            errorMessage = StringUtil.Loc("OperatingSystemShutdown", Environment.MachineName);
                            break;
                        default:
                            throw new ArgumentException(HostContext.AgentShutdownReason.ToString(), nameof(HostContext.AgentShutdownReason));
                    }
                    jobContext.AddIssue(new Issue() { Type = IssueType.Error, Message = errorMessage });
                });

                // Validate directory permissions.
                string workDirectory = HostContext.GetDirectory(WellKnownDirectory.Work);
                Trace.Info($"Validating directory permissions for: '{workDirectory}'");
                try
                {
                    Directory.CreateDirectory(workDirectory);
                    IOUtil.ValidateExecutePermission(workDirectory);
                }
                catch (Exception ex)
                {
                    Trace.Error(ex);
                    jobContext.Error(ex);
                    return await CompleteJobAsync(jobServer, jobContext, message, TaskResult.Failed);
                }

                // Set agent variables.
                AgentSettings settings = HostContext.GetService<IConfigurationStore>().GetSettings();
                jobContext.SetVariable(Constants.Variables.Agent.Id, settings.AgentId.ToString(CultureInfo.InvariantCulture));
                jobContext.SetVariable(Constants.Variables.Agent.HomeDirectory, HostContext.GetDirectory(WellKnownDirectory.Root), isFilePath: true);
                jobContext.SetVariable(Constants.Variables.Agent.JobName, message.JobDisplayName);
                jobContext.SetVariable(Constants.Variables.Agent.CloudId, settings.AgentCloudId);
                jobContext.SetVariable(Constants.Variables.Agent.IsSelfHosted, settings.IsMSHosted ? "0" : "1");
                jobContext.SetVariable(Constants.Variables.Agent.MachineName, Environment.MachineName);
                jobContext.SetVariable(Constants.Variables.Agent.Name, settings.AgentName);
                jobContext.SetVariable(Constants.Variables.Agent.OS, VarUtil.OS);
                jobContext.SetVariable(Constants.Variables.Agent.OSArchitecture, VarUtil.OSArchitecture);
                jobContext.SetVariable(Constants.Variables.Agent.RootDirectory, HostContext.GetDirectory(WellKnownDirectory.Work), isFilePath: true);
                if (PlatformUtil.RunningOnWindows)
                {
                    jobContext.SetVariable(Constants.Variables.Agent.ServerOMDirectory, HostContext.GetDirectory(WellKnownDirectory.ServerOM), isFilePath: true);
                }
                if (!PlatformUtil.RunningOnWindows)
                {
                    jobContext.SetVariable(Constants.Variables.Agent.AcceptTeeEula, settings.AcceptTeeEula.ToString());
                }
                jobContext.SetVariable(Constants.Variables.Agent.WorkFolder, HostContext.GetDirectory(WellKnownDirectory.Work), isFilePath: true);
                jobContext.SetVariable(Constants.Variables.System.WorkFolder, HostContext.GetDirectory(WellKnownDirectory.Work), isFilePath: true);

                try
                {
                    jobContext.SetVariable(Constants.Variables.System.IsAzureVM, PlatformUtil.DetectAzureVM() ? "1" : "0");
                    jobContext.SetVariable(Constants.Variables.System.IsDockerContainer, PlatformUtil.DetectDockerContainer() ? "1" : "0");
                }
                catch (Exception ex)
                {
                    // Error with telemetry shouldn't affect job run
                    Trace.Info($"Couldn't retrieve telemetry information");
                    Trace.Info(ex);
                }

                string toolsDirectory = HostContext.GetDirectory(WellKnownDirectory.Tools);
                Directory.CreateDirectory(toolsDirectory);
                jobContext.SetVariable(Constants.Variables.Agent.ToolsDirectory, toolsDirectory, isFilePath: true);

                if (AgentKnobs.DisableGitPrompt.GetValue(jobContext).AsBoolean())
                {
                    jobContext.SetVariable("GIT_TERMINAL_PROMPT", "0");
                }

                // Setup TEMP directories
                _tempDirectoryManager = HostContext.GetService<ITempDirectoryManager>();
                _tempDirectoryManager.InitializeTempDirectory(jobContext);

                // todo: task server can throw. try/catch and fail job gracefully.
                // prefer task definitions url, then TFS collection url, then TFS account url
                var taskServer = HostContext.GetService<ITaskServer>();
                Uri taskServerUri = null;
                if (!string.IsNullOrEmpty(jobContext.Variables.System_TaskDefinitionsUri))
                {
                    taskServerUri = new Uri(jobContext.Variables.System_TaskDefinitionsUri);
                }
                else if (!string.IsNullOrEmpty(jobContext.Variables.System_TFCollectionUrl))
                {
                    taskServerUri = new Uri(jobContext.Variables.System_TFCollectionUrl);
                }

                var taskServerCredential = VssUtil.GetVssCredential(systemConnection);
                if (taskServerUri != null)
                {
                    Trace.Info($"Creating task server with {taskServerUri}");

                    taskConnection = VssUtil.CreateConnection(taskServerUri, taskServerCredential, Trace);
                    await taskServer.ConnectAsync(taskConnection);
                }

                // for back compat TFS 2015 RTM/QU1, we may need to switch the task server url to agent config url
                if (!string.Equals(message?.Variables.GetValueOrDefault(Constants.Variables.System.ServerType)?.Value, "Hosted", StringComparison.OrdinalIgnoreCase))
                {
                    if (taskServerUri == null || !await taskServer.TaskDefinitionEndpointExist())
                    {
                        Trace.Info($"Can't determine task download url from JobMessage or the endpoint doesn't exist.");
                        var configStore = HostContext.GetService<IConfigurationStore>();
                        taskServerUri = new Uri(configStore.GetSettings().ServerUrl);

                        Trace.Info($"Recreate task server with configuration server url: {taskServerUri}");
                        legacyTaskConnection = VssUtil.CreateConnection(taskServerUri, taskServerCredential, trace: Trace);
                        await taskServer.ConnectAsync(legacyTaskConnection);
                    }
                }

                // Expand the endpoint data values.
                foreach (ServiceEndpoint endpoint in jobContext.Endpoints)
                {
                    jobContext.Variables.ExpandValues(target: endpoint.Data);
                    VarUtil.ExpandEnvironmentVariables(HostContext, target: endpoint.Data);
                }

                // Expand the repository property values.
                foreach (var repository in jobContext.Repositories)
                {
                    // expand checkout option
                    var checkoutOptions = repository.Properties.Get<JToken>(Pipelines.RepositoryPropertyNames.CheckoutOptions);
                    if (checkoutOptions != null)
                    {
                        checkoutOptions = jobContext.Variables.ExpandValues(target: checkoutOptions);
                        checkoutOptions = VarUtil.ExpandEnvironmentVariables(HostContext, target: checkoutOptions);
                        repository.Properties.Set<JToken>(Pipelines.RepositoryPropertyNames.CheckoutOptions, checkoutOptions);
                    }

                    // expand workspace mapping
                    var mappings = repository.Properties.Get<JToken>(Pipelines.RepositoryPropertyNames.Mappings);
                    if (mappings != null)
                    {
                        mappings = jobContext.Variables.ExpandValues(target: mappings);
                        mappings = VarUtil.ExpandEnvironmentVariables(HostContext, target: mappings);
                        repository.Properties.Set<JToken>(Pipelines.RepositoryPropertyNames.Mappings, mappings);
                    }
                }

                // Expand container properties
                foreach (var container in jobContext.Containers)
                {
                    this.ExpandProperties(container, jobContext.Variables);
                }
                foreach (var sidecar in jobContext.SidecarContainers)
                {
                    this.ExpandProperties(sidecar, jobContext.Variables);
                }

                // Get the job extension.
                Trace.Info("Getting job extension.");
                var hostType = jobContext.Variables.System_HostType;
                var extensionManager = HostContext.GetService<IExtensionManager>();
                // We should always have one job extension
                IJobExtension jobExtension =
                    (extensionManager.GetExtensions<IJobExtension>() ?? new List<IJobExtension>())
                    .Where(x => x.HostType.HasFlag(hostType))
                    .FirstOrDefault();
                ArgUtil.NotNull(jobExtension, nameof(jobExtension));

                List<IStep> jobSteps = null;
                try
                {
                    Trace.Info("Initialize job. Getting all job steps.");
                    jobSteps = await jobExtension.InitializeJob(jobContext, message);
                }
                catch (OperationCanceledException ex) when (jobContext.CancellationToken.IsCancellationRequested)
                {
                    // set the job to canceled
                    // don't log error issue to job ExecutionContext, since server owns the job level issue
                    Trace.Error($"Job is canceled during initialize.");
                    Trace.Error($"Caught exception: {ex}");
                    return await CompleteJobAsync(jobServer, jobContext, message, TaskResult.Canceled);
                }
                catch (Exception ex)
                {
                    // set the job to failed.
                    // don't log error issue to job ExecutionContext, since server owns the job level issue
                    Trace.Error($"Job initialize failed.");
                    Trace.Error($"Caught exception from {nameof(jobExtension.InitializeJob)}: {ex}");
                    return await CompleteJobAsync(jobServer, jobContext, message, TaskResult.Failed);
                }

                // trace out all steps
                Trace.Info($"Total job steps: {jobSteps.Count}.");
                Trace.Verbose($"Job steps: '{string.Join(", ", jobSteps.Select(x => x.DisplayName))}'");
                HostContext.WritePerfCounter($"WorkerJobInitialized_{message?.RequestId.ToString()}");

                // Run all job steps
                Trace.Info("Run all job steps.");
                var stepsRunner = HostContext.GetService<IStepsRunner>();
                try
                {
                    await stepsRunner.RunAsync(jobContext, jobSteps);
                }
                catch (Exception ex)
                {
                    // StepRunner should never throw exception out.
                    // End up here mean there is a bug in StepRunner
                    // Log the error and fail the job.
                    Trace.Error($"Caught exception from job steps {nameof(StepsRunner)}: {ex}");
                    jobContext.Error(ex);
                    return await CompleteJobAsync(jobServer, jobContext, message, TaskResult.Failed);
                }
                finally
                {
                    Trace.Info("Finalize job.");
                    await jobExtension.FinalizeJob(jobContext);
                }

                Trace.Info($"Job result after all job steps finish: {jobContext.Result ?? TaskResult.Succeeded}");

                if (jobContext.Variables.GetBoolean(Constants.Variables.Agent.Diagnostic) ?? false)
                {
                    Trace.Info("Support log upload starting.");

                    IDiagnosticLogManager diagnosticLogManager = HostContext.GetService<IDiagnosticLogManager>();

                    try
                    {
                        await diagnosticLogManager.UploadDiagnosticLogsAsync(executionContext: jobContext, message: message, jobStartTimeUtc: jobStartTimeUtc);

                        Trace.Info("Support log upload complete.");
                    }
                    catch (Exception ex)
                    {
                        // Log the error but make sure we continue gracefully.
                        Trace.Info("Error uploading support logs.");
                        Trace.Error(ex);
                    }
                }

                Trace.Info("Completing the job execution context.");
                return await CompleteJobAsync(jobServer, jobContext, message);
            }
            catch (AggregateException e)
            {
                ExceptionsUtil.HandleAggregateException((AggregateException)e, Trace.Error);

                return TaskResult.Failed;
            }
            finally
            {
                if (agentShutdownRegistration != null)
                {
                    agentShutdownRegistration.Value.Dispose();
                    agentShutdownRegistration = null;
                }

                legacyTaskConnection?.Dispose();
                taskConnection?.Dispose();
                jobConnection?.Dispose();

                await ShutdownQueue(throwOnFailure: false);
            }
        }

        public void UpdateMetadata(JobMetadataMessage message)
        {
            if (message.PostLinesFrequencyMillis.HasValue && _jobServerQueue != null)
            {
                _jobServerQueue.UpdateWebConsoleLineRate(message.PostLinesFrequencyMillis.Value);
            }
        }

        public void ExpandProperties(ContainerInfo container, Variables variables)
        {
            if (container == null || variables == null)
            {
                return;
            }
            // Expand port mapping
            variables.ExpandValues(container.UserPortMappings);

            // Expand volume mounts
            variables.ExpandValues(container.UserMountVolumes);
            foreach (var volume in container.UserMountVolumes.Values)
            {
                // After mount volume variables are expanded, they are final
                container.MountVolumes.Add(new MountVolume(volume));
            }

            // Expand env vars
            variables.ExpandValues(container.ContainerEnvironmentVariables);

            // Expand image and options strings
            container.ContainerImage = variables.ExpandValue(nameof(container.ContainerImage), container.ContainerImage);
            container.ContainerCreateOptions = variables.ExpandValue(nameof(container.ContainerCreateOptions), container.ContainerCreateOptions);
        }

        private async Task<TaskResult> CompleteJobAsync(IJobServer jobServer, IExecutionContext jobContext, Pipelines.AgentJobRequestMessage message, TaskResult? taskResult = null)
        {
            ArgUtil.NotNull(message, nameof(message));
            jobContext.Section(StringUtil.Loc("StepFinishing", message.JobDisplayName));
            TaskResult result = jobContext.Complete(taskResult);

            try
            {
                await ShutdownQueue(throwOnFailure: true);
            }
            catch (AggregateException ex)
            {
                ExceptionsUtil.HandleAggregateException((AggregateException)ex, Trace.Error);

                result = TaskResultUtil.MergeTaskResults(result, TaskResult.Failed);
            }
            catch (Exception ex)
            {
                Trace.Error($"Caught exception from {nameof(JobServerQueue)}.{nameof(_jobServerQueue.ShutdownAsync)}");
                Trace.Error("This indicate a failure during publish output variables. Fail the job to prevent unexpected job outputs.");
                Trace.Error(ex);

                result = TaskResultUtil.MergeTaskResults(result, TaskResult.Failed);
            }

            // Clean TEMP after finish process jobserverqueue, since there might be a pending fileupload still use the TEMP dir.
            _tempDirectoryManager?.CleanupTempDirectory();

            if (!jobContext.Features.HasFlag(PlanFeatures.JobCompletedPlanEvent))
            {
                Trace.Info($"Skip raise job completed event call from worker because Plan version is {message.Plan.Version}");
                return result;
            }

            Trace.Info("Raising job completed event.");
            var jobCompletedEvent = new JobCompletedEvent(message.RequestId, message.JobId, result,
                jobContext.Variables.Get(Constants.Variables.Agent.RunMode) == Constants.Agent.CommandLine.Flags.Once);

            var completeJobRetryLimit = 5;
            var exceptions = new List<Exception>();
            while (completeJobRetryLimit-- > 0)
            {
                try
                {
                    await jobServer.RaisePlanEventAsync(message.Plan.ScopeIdentifier, message.Plan.PlanType, message.Plan.PlanId, jobCompletedEvent, default(CancellationToken));
                    return result;
                }
                catch (TaskOrchestrationPlanNotFoundException ex)
                {
                    Trace.Error($"TaskOrchestrationPlanNotFoundException received, while attempting to raise JobCompletedEvent for job {message.JobId}.");
                    Trace.Error(ex);
                    return TaskResult.Failed;
                }
                catch (TaskOrchestrationPlanSecurityException ex)
                {
                    Trace.Error($"TaskOrchestrationPlanSecurityException received, while attempting to raise JobCompletedEvent for job {message.JobId}.");
                    Trace.Error(ex);
                    return TaskResult.Failed;
                }
                catch (Exception ex)
                {
                    Trace.Error($"Catch exception while attempting to raise JobCompletedEvent for job {message.JobId}, job request {message.RequestId}.");
                    Trace.Error(ex);
                    exceptions.Add(ex);
                }

                // delay 5 seconds before next retry.
                await Task.Delay(TimeSpan.FromSeconds(5));
            }

            // rethrow exceptions from all attempts.
            throw new AggregateException(exceptions);
        }

        private async Task ShutdownQueue(bool throwOnFailure)
        {
            if (_jobServerQueue != null)
            {
                try
                {
                    Trace.Info("Shutting down the job server queue.");
                    await _jobServerQueue.ShutdownAsync();
                }
                catch (AggregateException ex)
                {
                    ExceptionsUtil.HandleAggregateException((AggregateException)ex, Trace.Error);
                }
                catch (Exception ex) when (!throwOnFailure)
                {
                    Trace.Error($"Caught exception from {nameof(JobServerQueue)}.{nameof(_jobServerQueue.ShutdownAsync)}");
                    Trace.Error(ex);
                }
                finally
                {
                    _jobServerQueue = null; // Prevent multiple attempts.
                }
            }
        }

        // the scheme://hostname:port (how the agent knows the server) is external to our server
        // in other words, an agent may have it's own way (DNS, hostname) of refering
        // to the server.  it owns that.  That's the scheme://hostname:port we will use.
        // Example: Server's notification url is http://tfsserver:8080/tfs
        //          Agent config url is https://tfsserver.mycompany.com:9090/tfs
        private Uri ReplaceWithConfigUriBase(Uri messageUri)
        {
            AgentSettings settings = HostContext.GetService<IConfigurationStore>().GetSettings();
            try
            {
                Uri result = null;
                Uri configUri = new Uri(settings.ServerUrl);
                if (Uri.TryCreate(new Uri(configUri.GetComponents(UriComponents.SchemeAndServer, UriFormat.Unescaped)), messageUri.PathAndQuery, out result))
                {
                    //replace the schema and host portion of messageUri with the host from the
                    //server URI (which was set at config time)
                    return result;
                }
            }
            catch (InvalidOperationException ex)
            {
                //cannot parse the Uri - not a fatal error
                Trace.Error(ex);
            }
            catch (UriFormatException ex)
            {
                //cannot parse the Uri - not a fatal error
                Trace.Error(ex);
            }

            return messageUri;
        }

        private void ReplaceConfigUriBaseInJobRequestMessage(Pipelines.AgentJobRequestMessage message)
        {
            ServiceEndpoint systemConnection = message.Resources.Endpoints.Single(x => string.Equals(x.Name, WellKnownServiceEndpointNames.SystemVssConnection, StringComparison.OrdinalIgnoreCase));
            Uri systemConnectionUrl = systemConnection.Url;

            // fixup any endpoint Url that match SystemConnection Url.
            foreach (var endpoint in message.Resources.Endpoints)
            {
                if (Uri.Compare(endpoint.Url, systemConnectionUrl, UriComponents.SchemeAndServer, UriFormat.Unescaped, StringComparison.OrdinalIgnoreCase) == 0)
                {
                    endpoint.Url = ReplaceWithConfigUriBase(endpoint.Url);
                    Trace.Info($"Ensure endpoint url match config url base. {endpoint.Url}");
                }
            }

            // fixup any repository Url that match SystemConnection Url.
            foreach (var repo in message.Resources.Repositories)
            {
                if (Uri.Compare(repo.Url, systemConnectionUrl, UriComponents.SchemeAndServer, UriFormat.Unescaped, StringComparison.OrdinalIgnoreCase) == 0)
                {
                    repo.Url = ReplaceWithConfigUriBase(repo.Url);
                    Trace.Info($"Ensure repository url match config url base. {repo.Url}");
                }
            }

            // fixup well known variables. (taskDefinitionsUrl, tfsServerUrl, tfsCollectionUrl)
            if (message.Variables.ContainsKey(WellKnownDistributedTaskVariables.TaskDefinitionsUrl))
            {
                string taskDefinitionsUrl = message.Variables[WellKnownDistributedTaskVariables.TaskDefinitionsUrl].Value;
                message.Variables[WellKnownDistributedTaskVariables.TaskDefinitionsUrl] = ReplaceWithConfigUriBase(new Uri(taskDefinitionsUrl)).AbsoluteUri;
                Trace.Info($"Ensure System.TaskDefinitionsUrl match config url base. {message.Variables[WellKnownDistributedTaskVariables.TaskDefinitionsUrl].Value}");
            }

            if (message.Variables.ContainsKey(WellKnownDistributedTaskVariables.TFCollectionUrl))
            {
                string tfsCollectionUrl = message.Variables[WellKnownDistributedTaskVariables.TFCollectionUrl].Value;
                message.Variables[WellKnownDistributedTaskVariables.TFCollectionUrl] = ReplaceWithConfigUriBase(new Uri(tfsCollectionUrl)).AbsoluteUri;
                Trace.Info($"Ensure System.TFCollectionUrl match config url base. {message.Variables[WellKnownDistributedTaskVariables.TFCollectionUrl].Value}");
            }

            if (message.Variables.ContainsKey(Constants.Variables.System.TFServerUrl))
            {
                string tfsServerUrl = message.Variables[Constants.Variables.System.TFServerUrl].Value;
                message.Variables[Constants.Variables.System.TFServerUrl] = ReplaceWithConfigUriBase(new Uri(tfsServerUrl)).AbsoluteUri;
                Trace.Info($"Ensure System.TFServerUrl match config url base. {message.Variables[Constants.Variables.System.TFServerUrl].Value}");
            }
        }
    }
}<|MERGE_RESOLUTION|>--- conflicted
+++ resolved
@@ -102,8 +102,6 @@
                 // Create the job execution context.
                 jobContext = HostContext.CreateService<IExecutionContext>();
                 jobContext.InitializeJob(message, jobRequestCancellationToken);
-<<<<<<< HEAD
-=======
 
                 // Check if a system supports .NET 6
                 PackageVersion agentVersion = new PackageVersion(BuildConstants.AgentPackage.Version);
@@ -151,7 +149,6 @@
                     }
                 }
 
->>>>>>> 55be4b7e
                 Trace.Info("Starting the job execution context.");
                 jobContext.Start();
                 jobContext.Section(StringUtil.Loc("StepStarting", message.JobDisplayName));
