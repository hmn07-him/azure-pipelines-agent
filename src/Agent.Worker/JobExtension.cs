// Copyright (c) Microsoft Corporation.
// Licensed under the MIT License.

using System;
using System.Collections.Generic;
using System.IO;
using System.Threading;
using System.Threading.Tasks;
using Microsoft.TeamFoundation.DistributedTask.Expressions;
using Microsoft.TeamFoundation.DistributedTask.WebApi;
using Pipelines = Microsoft.TeamFoundation.DistributedTask.Pipelines;
using Microsoft.VisualStudio.Services.Agent.Util;
using System.Linq;
using System.Diagnostics;
using Agent.Sdk;
using Agent.Sdk.Knob;
using Agent.Sdk.SecretMasking;
using Newtonsoft.Json;
using Microsoft.VisualStudio.Services.Agent.Worker.Telemetry;
using Microsoft.Identity.Client.TelemetryCore.TelemetryClient;

namespace Microsoft.VisualStudio.Services.Agent.Worker
{
    public interface IJobExtension : IExtension
    {
        HostTypes HostType { get; }
        Task<List<IStep>> InitializeJob(IExecutionContext jobContext, Pipelines.AgentJobRequestMessage message);
        Task FinalizeJob(IExecutionContext jobContext);
        string GetRootedPath(IExecutionContext context, string path);
        void ConvertLocalPath(IExecutionContext context, string localPath, out string repoName, out string sourcePath);
    }

    public abstract class JobExtension : AgentService, IJobExtension
    {
        private readonly HashSet<string> _existingProcesses = new HashSet<string>(StringComparer.OrdinalIgnoreCase);
        private bool _processCleanup;
        private string _processLookupId = $"vsts_{Guid.NewGuid()}";

        private bool _taskKeyCleanup;

        public abstract HostTypes HostType { get; }

        public abstract Type ExtensionType { get; }

        // Anything job extension want to do before building the steps list.
        public abstract void InitializeJobExtension(IExecutionContext context, IList<Pipelines.JobStep> steps, Pipelines.WorkspaceOptions workspace);

        // Anything job extension want to add to pre-job steps list. This will be deprecated when GetSource move to a task.
        public abstract IStep GetExtensionPreJobStep(IExecutionContext jobContext);

        // Anything job extension want to add to post-job steps list. This will be deprecated when GetSource move to a task.
        public abstract IStep GetExtensionPostJobStep(IExecutionContext jobContext);

        public abstract string GetRootedPath(IExecutionContext context, string path);

        public abstract void ConvertLocalPath(IExecutionContext context, string localPath, out string repoName, out string sourcePath);

        // download all required tasks.
        // make sure all task's condition inputs are valid.
        // build up three list of steps for jobrunner. (pre-job, job, post-job)
        public async Task<List<IStep>> InitializeJob(IExecutionContext jobContext, Pipelines.AgentJobRequestMessage message)
        {
            Trace.Entering();
            ArgUtil.NotNull(jobContext, nameof(jobContext));
            ArgUtil.NotNull(message, nameof(message));

            // create a new timeline record node for 'Initialize job'
            IExecutionContext context = jobContext.CreateChild(Guid.NewGuid(), StringUtil.Loc("InitializeJob"), $"{nameof(JobExtension)}_Init");

            List<IStep> preJobSteps = new List<IStep>();
            List<IStep> jobSteps = new List<IStep>();
            List<IStep> postJobSteps = new List<IStep>();
            using (var register = jobContext.CancellationToken.Register(() => { context.CancelToken(); }))
            {
                try
                {
                    context.Start();
                    context.Section(StringUtil.Loc("StepStarting", StringUtil.Loc("InitializeJob")));

                    if (AgentKnobs.SendSecretMaskerTelemetry.GetValue(context).AsBoolean())
                    {
                        jobContext.GetHostContext().SecretMasker.StartTelemetry(maxDetections: 100);
                    }

                    PackageVersion agentVersion = new PackageVersion(BuildConstants.AgentPackage.Version);

                    if (!AgentKnobs.Net8UnsupportedOsWarning.GetValue(context).AsBoolean())
                    {
                        // Check if a system supports .NET 8
                        try
                        {
                            Trace.Verbose("Checking if your system supports .NET 8");

                            // Check version of the system
                            if (!await PlatformUtil.IsNetVersionSupported("net8"))
                            {
                                string systemId = PlatformUtil.GetSystemId();
                                SystemVersion systemVersion = PlatformUtil.GetSystemVersion();
                                context.Warning(StringUtil.Loc("UnsupportedOsVersionByNet8", $"{systemId} {systemVersion}"));
                            }
                        }
                        catch (Exception ex)
                        {
                            Trace.Error($"Error has occurred while checking if system supports .NET 8: {ex}");
                            context.Warning(ex.Message);
                        }
                    }

                    // Set agent version variable.
                    context.SetVariable(Constants.Variables.Agent.Version, BuildConstants.AgentPackage.Version);
                    context.Output(StringUtil.Loc("AgentNameLog", context.Variables.Get(Constants.Variables.Agent.Name)));
                    context.Output(StringUtil.Loc("AgentMachineNameLog", context.Variables.Get(Constants.Variables.Agent.MachineName)));
                    context.Output(StringUtil.Loc("AgentVersion", BuildConstants.AgentPackage.Version));

                    // Machine specific setup info
                    OutputSetupInfo(context);
                    OutputImageVersion(context);
                    PublishKnobsInfo(jobContext);
                    context.Output(StringUtil.Loc("UserNameLog", System.Environment.UserName));

                    // Print proxy setting information for better diagnostic experience
                    var agentWebProxy = HostContext.GetService<IVstsAgentWebProxy>();
                    if (!string.IsNullOrEmpty(agentWebProxy.ProxyAddress))
                    {
                        context.Output(StringUtil.Loc("AgentRunningBehindProxy", agentWebProxy.ProxyAddress));
                    }

                    // Give job extension a chance to initialize
                    Trace.Info($"Run initial step from extension {this.GetType().Name}.");
                    InitializeJobExtension(context, message?.Steps, message?.Workspace);

                    if (AgentKnobs.ForceCreateTasksDirectory.GetValue(context).AsBoolean())
                    {
                        var tasksDir = HostContext.GetDirectory(WellKnownDirectory.Tasks);
                        try
                        {
                            Trace.Info($"Pre-creating {tasksDir} directory");
                            Directory.CreateDirectory(tasksDir);
                            IOUtil.ValidateExecutePermission(tasksDir);
                        }
                        catch (Exception ex)
                        {
                            Trace.Error(ex);
                            context.Error(ex);
                        }
                    }

                    // Download tasks if not already in the cache
                    Trace.Info("Downloading task definitions.");
                    var taskManager = HostContext.GetService<ITaskManager>();
                    await taskManager.DownloadAsync(context, message.Steps);

                    if (!AgentKnobs.DisableNode6Tasks.GetValue(context).AsBoolean() && !PlatformUtil.RunningOnAlpine)
                    {
                        Trace.Info("Downloading Node 6 runner.");
                        var nodeUtil = new NodeJsUtil(HostContext);
                        await nodeUtil.DownloadNodeRunnerAsync(context, register.Token);
                    }

                    // Parse all Task conditions.
                    Trace.Info("Parsing all task's condition inputs.");
                    var expression = HostContext.GetService<IExpressionManager>();
                    Dictionary<Guid, IExpressionNode> taskConditionMap = new Dictionary<Guid, IExpressionNode>();
                    foreach (var task in message.Steps.OfType<Pipelines.TaskStep>())
                    {
                        IExpressionNode condition;
                        if (!string.IsNullOrEmpty(task.Condition))
                        {
                            context.Debug($"Task '{task.DisplayName}' has following condition: '{task.Condition}'.");
                            condition = expression.Parse(context, task.Condition);
                        }
                        else
                        {
                            condition = ExpressionManager.Succeeded;
                        }

                        task.DisplayName = context.Variables.ExpandValue(nameof(task.DisplayName), task.DisplayName);

                        taskConditionMap[task.Id] = condition;
                    }
                    context.Output("Checking job knob settings.");
                    foreach (var knob in Knob.GetAllKnobsFor<AgentKnobs>())
                    {
                        var value = knob.GetValue(jobContext);
                        if (value.Source.GetType() != typeof(BuiltInDefaultKnobSource))
                        {
                            var tag = "";
                            if (knob.IsDeprecated)
                            {
                                tag = "(DEPRECATED)";
                            }
                            else if (knob.IsExperimental)
                            {
                                tag = "(EXPERIMENTAL)";
                            }
                            var stringValue = value.AsString();
                            if (knob is SecretKnob)
                            {
                                HostContext.SecretMasker.AddValue(stringValue, $"JobExtension_InitializeJob_{knob.Name}");
                            }
                            var outputLine = $"   Knob: {knob.Name} = {stringValue} Source: {value.Source.GetDisplayString()} {tag}";

                            if (knob.IsDeprecated)
                            {
                                context.Warning(outputLine);

                                string deprecationInfo = (knob as DeprecatedKnob).DeprecationInfo;
                                if (!string.IsNullOrEmpty(deprecationInfo))
                                {
                                    context.Warning(deprecationInfo);
                                }
                            }
                            else
                            {
                                context.Output(outputLine);
                            }
                        }
                    }
                    context.Output("Finished checking job knob settings.");

                    // Ensure that we send git telemetry before potential path env changes during the pipeline execution
                    var isSelfHosted = StringUtil.ConvertToBoolean(jobContext.Variables.Get(Constants.Variables.Agent.IsSelfHosted));
                    if (PlatformUtil.RunningOnWindows && isSelfHosted)
                    {
                        try
                        {
                            var windowsPreinstalledGitCommand = jobContext.AsyncCommands.Find(c => c != null && c.Name == Constants.AsyncExecution.Commands.Names.WindowsPreinstalledGitTelemetry);
                            if (windowsPreinstalledGitCommand != null)
                            {
                                await windowsPreinstalledGitCommand.WaitAsync();
                            }
                        }
                        catch (Exception ex)
                        {
                            // Log the error
                            Trace.Info($"Caught exception from async command WindowsPreinstalledGitTelemetry: {ex}");
                        }
                    }

                    // Check if the Agent CDN is accessible
                    if (AgentKnobs.AgentCDNConnectivityFailWarning.GetValue(context).AsBoolean())
                    {
                        try
                        {
                            Trace.Verbose("Checking if the Agent CDN Endpoint (download.agent.dev.azure.com) is reachable");
                            bool isAgentCDNAccessible = await PlatformUtil.IsAgentCdnAccessibleAsync(agentWebProxy.WebProxy);
                            if (isAgentCDNAccessible)
                            {
                                context.Output("Agent CDN is accessible.");
                            }
                            else
                            {
                                context.Warning(StringUtil.Loc("AgentCdnAccessFailWarning"));
                            }
                            PublishAgentCDNAccessStatusTelemetry(context, isAgentCDNAccessible);
                        }
                        catch (Exception ex)
                        {
                            // Handles network-level or unexpected exceptions (DNS failure, timeout, etc.)
                            context.Warning(StringUtil.Loc("AgentCdnAccessFailWarning"));
                            PublishAgentCDNAccessStatusTelemetry(context, false);
                            Trace.Error($"Exception when attempting a HEAD request to Agent CDN: {ex}");
                        }
                    }

                    if (PlatformUtil.RunningOnWindows)
                    {
                        // This is for internal testing and is not publicly supported. This will be removed from the agent at a later time.
                        var prepareScript = Environment.GetEnvironmentVariable("VSTS_AGENT_INIT_INTERNAL_TEMP_HACK");
                        ServiceEndpoint systemConnection = context.Endpoints.Single(x => string.Equals(x.Name, WellKnownServiceEndpointNames.SystemVssConnection, StringComparison.OrdinalIgnoreCase));
                        if (!string.IsNullOrEmpty(prepareScript) && context.StepTarget() is HostInfo)
                        {
                            var prepareStep = new ManagementScriptStep(
                                scriptPath: prepareScript,
                                condition: ExpressionManager.Succeeded,
                                displayName: "Agent Initialization");

                            Trace.Verbose($"Adding agent init script step.");
                            prepareStep.Initialize(HostContext);
                            prepareStep.ExecutionContext = jobContext?.CreateChild(Guid.NewGuid(), prepareStep.DisplayName, nameof(ManagementScriptStep));
                            prepareStep.AccessToken = systemConnection.Authorization.Parameters["AccessToken"];
                            prepareStep.Condition = ExpressionManager.Succeeded;
                            preJobSteps.Add(prepareStep);
                        }

                        string gitVersion = null;

                        if (AgentKnobs.UseGit2_39_4.GetValue(jobContext).AsBoolean())
                        {
                            gitVersion = "2.39.4";
                        }
                        else if (AgentKnobs.UseGit2_42_0_2.GetValue(jobContext).AsBoolean())
                        {
                            gitVersion = "2.42.0.2";
                        }

                        if (gitVersion is not null)
                        {
                            context.Debug($"Downloading Git v{gitVersion}");
                            var gitManager = HostContext.GetService<IGitManager>();
                            await gitManager.DownloadAsync(context, gitVersion);
                        }
                    }

                    if (AgentKnobs.InstallLegacyTfExe.GetValue(jobContext).AsBoolean())
                    {
                        await TfManager.DownloadLegacyTfToolsAsync(context);
                    }

                    // build up 3 lists of steps, pre-job, job, post-job
                    Stack<IStep> postJobStepsBuilder = new Stack<IStep>();
                    Dictionary<Guid, Variables> taskVariablesMapping = new Dictionary<Guid, Variables>();

                    if (context.Containers.Count > 0 || context.SidecarContainers.Count > 0)
                    {
                        var containerProvider = HostContext.GetService<IContainerOperationProvider>();
                        var containers = new List<ContainerInfo>();
                        containers.AddRange(context.Containers);
                        containers.AddRange(context.SidecarContainers);

                        preJobSteps.Add(new JobExtensionRunner(runAsync: containerProvider.StartContainersAsync,
                                                                          condition: ExpressionManager.Succeeded,
                                                                          displayName: StringUtil.Loc("InitializeContainer"),
                                                                          data: containers));
                        postJobStepsBuilder.Push(new JobExtensionRunner(runAsync: containerProvider.StopContainersAsync,
                                                                        condition: ExpressionManager.Always,
                                                                        displayName: StringUtil.Loc("StopContainer"),
                                                                        data: containers));
                    }

                    Dictionary<Guid, List<TaskRestrictions>> taskRestrictionsMap = new Dictionary<Guid, List<TaskRestrictions>>();
                    foreach (var task in message?.Steps.OfType<Pipelines.TaskStep>())
                    {
                        var taskDefinition = taskManager.Load(task);

                        // Collect any task restrictions from the definition or step
                        var restrictions = new List<TaskRestrictions>();
                        if (taskDefinition.Data.Restrictions != null)
                        {
                            restrictions.Add(new TaskDefinitionRestrictions(taskDefinition.Data));
                        }
                        if (string.Equals(WellKnownStepTargetStrings.Restricted, task.Target?.Commands, StringComparison.OrdinalIgnoreCase))
                        {
                            restrictions.Add(new TaskRestrictions() { Commands = new TaskCommandRestrictions() { Mode = TaskCommandMode.Restricted } });
                        }
                        if (task.Target?.SettableVariables != null)
                        {
                            restrictions.Add(new TaskRestrictions() { SettableVariables = task.Target.SettableVariables });
                        }
                        taskRestrictionsMap[task.Id] = restrictions;

                        List<string> warnings;
                        taskVariablesMapping[task.Id] = new Variables(HostContext, new Dictionary<string, VariableValue>(), out warnings);

                        // Add pre-job steps from Tasks
                        if (taskDefinition.Data?.PreJobExecution != null)
                        {
                            Trace.Info($"Adding Pre-Job {task.DisplayName}.");
                            var taskRunner = HostContext.CreateService<ITaskRunner>();
                            taskRunner.Task = task;
                            taskRunner.Stage = JobRunStage.PreJob;
                            taskRunner.Condition = taskConditionMap[task.Id];
                            preJobSteps.Add(taskRunner);
                        }

                        // Add execution steps from Tasks
                        if (taskDefinition.Data?.Execution != null)
                        {
                            Trace.Verbose($"Adding {task.DisplayName}.");
                            var taskRunner = HostContext.CreateService<ITaskRunner>();
                            taskRunner.Task = task;
                            taskRunner.Stage = JobRunStage.Main;
                            taskRunner.Condition = taskConditionMap[task.Id];
                            jobSteps.Add(taskRunner);
                        }

                        // Add post-job steps from Tasks
                        if (taskDefinition.Data?.PostJobExecution != null)
                        {
                            Trace.Verbose($"Adding Post-Job {task.DisplayName}.");
                            var taskRunner = HostContext.CreateService<ITaskRunner>();
                            taskRunner.Task = task;
                            taskRunner.Stage = JobRunStage.PostJob;
                            taskRunner.Condition = ExpressionManager.Always;
                            postJobStepsBuilder.Push(taskRunner);
                        }
                    }

                    // Add pre-job step from Extension
                    Trace.Info("Adding pre-job step from extension.");
                    var extensionPreJobStep = GetExtensionPreJobStep(jobContext);
                    if (extensionPreJobStep != null)
                    {
                        preJobSteps.Add(extensionPreJobStep);
                    }

                    // Add post-job step from Extension
                    Trace.Info("Adding post-job step from extension.");
                    var extensionPostJobStep = GetExtensionPostJobStep(jobContext);
                    if (extensionPostJobStep != null)
                    {
                        postJobStepsBuilder.Push(extensionPostJobStep);
                    }

                    ArgUtil.NotNull(jobContext, nameof(jobContext)); // I am not sure why this is needed, but static analysis flagged all uses of jobContext below this point
                                                                     // create execution context for all pre-job steps
                    foreach (var step in preJobSteps)
                    {
                        if (PlatformUtil.RunningOnWindows && step is ManagementScriptStep)
                        {
                            continue;
                        }

                        if (step is JobExtensionRunner)
                        {
                            JobExtensionRunner extensionStep = step as JobExtensionRunner;
                            ArgUtil.NotNull(extensionStep, extensionStep.DisplayName);
                            Guid stepId = Guid.NewGuid();
                            extensionStep.ExecutionContext = jobContext.CreateChild(stepId, extensionStep.DisplayName, stepId.ToString("N"));
                        }
                        else if (step is ITaskRunner)
                        {
                            ITaskRunner taskStep = step as ITaskRunner;
                            ArgUtil.NotNull(taskStep, step.DisplayName);
                            taskStep.ExecutionContext = jobContext.CreateChild(
                                Guid.NewGuid(),
                                StringUtil.Loc("PreJob", taskStep.DisplayName),
                                taskStep.Task.Name,
                                taskVariablesMapping[taskStep.Task.Id],
                                outputForward: true,
                                taskRestrictions: taskRestrictionsMap[taskStep.Task.Id]);
                        }
                    }

                    // create task execution context for all job steps from task
                    foreach (var step in jobSteps)
                    {
                        ITaskRunner taskStep = step as ITaskRunner;
                        ArgUtil.NotNull(taskStep, step.DisplayName);
                        taskStep.ExecutionContext = jobContext.CreateChild(
                            taskStep.Task.Id,
                            taskStep.DisplayName,
                            taskStep.Task.Name,
                            taskVariablesMapping[taskStep.Task.Id],
                            outputForward: true,
                            taskRestrictions: taskRestrictionsMap[taskStep.Task.Id]);
                    }

                    // Add post-job steps from Tasks
                    Trace.Info("Adding post-job steps from tasks.");
                    while (postJobStepsBuilder.Count > 0)
                    {
                        postJobSteps.Add(postJobStepsBuilder.Pop());
                    }

                    // create task execution context for all post-job steps from task
                    foreach (var step in postJobSteps)
                    {
                        if (step is JobExtensionRunner)
                        {
                            JobExtensionRunner extensionStep = step as JobExtensionRunner;
                            ArgUtil.NotNull(extensionStep, extensionStep.DisplayName);
                            Guid stepId = Guid.NewGuid();
                            extensionStep.ExecutionContext = jobContext.CreateChild(stepId, extensionStep.DisplayName, stepId.ToString("N"));
                        }
                        else if (step is ITaskRunner)
                        {
                            ITaskRunner taskStep = step as ITaskRunner;
                            ArgUtil.NotNull(taskStep, step.DisplayName);
                            taskStep.ExecutionContext = jobContext.CreateChild(
                                Guid.NewGuid(),
                                StringUtil.Loc("PostJob", taskStep.DisplayName),
                                taskStep.Task.Name,
                                taskVariablesMapping[taskStep.Task.Id],
                                outputForward: true,
                                taskRestrictions: taskRestrictionsMap[taskStep.Task.Id]);
                        }
                    }

                    if (PlatformUtil.RunningOnWindows)
                    {
                        // Add script post steps.
                        // This is for internal testing and is not publicly supported. This will be removed from the agent at a later time.
                        var finallyScript = Environment.GetEnvironmentVariable("VSTS_AGENT_CLEANUP_INTERNAL_TEMP_HACK");
                        if (!string.IsNullOrEmpty(finallyScript) && context.StepTarget() is HostInfo)
                        {
                            var finallyStep = new ManagementScriptStep(
                                scriptPath: finallyScript,
                                condition: ExpressionManager.Always,
                                displayName: "Agent Cleanup");

                            Trace.Verbose($"Adding agent cleanup script step.");
                            finallyStep.Initialize(HostContext);
                            finallyStep.ExecutionContext = jobContext.CreateChild(Guid.NewGuid(), finallyStep.DisplayName, nameof(ManagementScriptStep));
                            finallyStep.Condition = ExpressionManager.Always;
                            ServiceEndpoint systemConnection = context.Endpoints.Single(x => string.Equals(x.Name, WellKnownServiceEndpointNames.SystemVssConnection, StringComparison.OrdinalIgnoreCase));
                            finallyStep.AccessToken = systemConnection.Authorization.Parameters["AccessToken"];
                            postJobSteps.Add(finallyStep);
                        }
                    }

                    if (AgentKnobs.Rosetta2Warning.GetValue(jobContext).AsBoolean())
                    {
                        using (var timeout = new CancellationTokenSource(TimeSpan.FromSeconds(5)))
                        {
                            if (await PlatformUtil.IsRunningOnAppleSiliconAsX64Async(timeout.Token))
                            {
                                jobContext.Warning(StringUtil.Loc("Rosetta2Warning"));
                            }
                        }
                    }
                    List<IStep> steps = new List<IStep>();
                    steps.AddRange(preJobSteps);
                    steps.AddRange(jobSteps);
                    steps.AddRange(postJobSteps);

                    // Start agent log plugin host process
                    var logPlugin = HostContext.GetService<IAgentLogPlugin>();
                    await logPlugin.StartAsync(context, steps, jobContext.CancellationToken);

                    // Prepare for orphan process cleanup
                    _processCleanup = jobContext.Variables.GetBoolean("process.clean") ?? true;
                    if (_processCleanup)
                    {
                        // Set the VSTS_PROCESS_LOOKUP_ID env variable.
                        context.SetVariable(Constants.ProcessLookupId, _processLookupId, false, false);
                        context.Output("Start tracking orphan processes.");
                        // Take a snapshot of current running processes
                        Dictionary<int, Process> processes = SnapshotProcesses();
                        foreach (var proc in processes)
                        {
                            // Pid_ProcessName
                            _existingProcesses.Add($"{proc.Key}_{proc.Value.ProcessName}");
                        }
                    }
                    _taskKeyCleanup = jobContext.Variables.GetBoolean("process.cleanTaskKey") ?? true;

                    return steps;
                }
                catch (OperationCanceledException ex) when (jobContext.CancellationToken.IsCancellationRequested)
                {
                    // Log the exception and cancel the JobExtension Initialization.
                    if (AgentKnobs.FailJobWhenAgentDies.GetValue(jobContext).AsBoolean() &&
                        HostContext.AgentShutdownToken.IsCancellationRequested)
                    {
                        PublishAgentShutdownTelemetry(jobContext, context);
                        Trace.Error($"Caught Agent Shutdown exception from JobExtension Initialization: {ex.Message}");
                        context.Error(ex);
                        context.Result = TaskResult.Failed;
                        throw;
                    }
                    else
                    {
                        Trace.Error($"Caught cancellation exception from JobExtension Initialization: {ex}");
                        context.Error(ex);
                        context.Result = TaskResult.Canceled;
                        throw;
                    }
                }
                catch (Exception ex)
                {
                    // Log the error and fail the JobExtension Initialization.
                    Trace.Error($"Caught exception from JobExtension Initialization: {ex}");
                    context.Error(ex);
                    context.Result = TaskResult.Failed;
                    throw;
                }
                finally
                {
                    context.Section(StringUtil.Loc("StepFinishing", StringUtil.Loc("InitializeJob")));
                    context.Complete();
                }
            }
        }

        private void PublishAgentShutdownTelemetry(IExecutionContext jobContext, IExecutionContext childContext)
        {
            var telemetryData = new Dictionary<string, string>
            {
                { "JobId", childContext?.Variables?.System_JobId?.ToString() ?? string.Empty },
                { "JobResult", TaskResult.Failed.ToString() },
                { "TracePoint", "110" },
            };

            PublishTelemetry(jobContext, telemetryData, "AgentShutdown");
        }

        public async Task FinalizeJob(IExecutionContext jobContext)
        {
            Trace.Entering();
            ArgUtil.NotNull(jobContext, nameof(jobContext));

            // create a new timeline record node for 'Finalize job'
            IExecutionContext context = jobContext.CreateChild(Guid.NewGuid(), StringUtil.Loc("FinalizeJob"), $"{nameof(JobExtension)}_Final");
            using (var register = jobContext.CancellationToken.Register(() => { context.CancelToken(); }))
            {
                try
                {
                    context.Start();
                    context.Section(StringUtil.Loc("StepStarting", StringUtil.Loc("FinalizeJob")));

                    PublishSecretMaskerTelemetryIfOptedIn(jobContext);

                    // Wait for agent log plugin process exits
                    var logPlugin = HostContext.GetService<IAgentLogPlugin>();
                    try
                    {
                        await logPlugin.WaitAsync(context);
                    }
                    catch (Exception ex)
                    {
                        // Log and ignore the error from log plugin finalization.
                        Trace.Error($"Caught exception from log plugin finalization: {ex}");
                        context.Output(ex.Message);
                    }

                    if (_taskKeyCleanup)
                    {
                        context.Output("Cleaning up task key");
                        string taskKeyFile = Path.Combine(HostContext.GetDirectory(WellKnownDirectory.Work), ".taskkey");
                        if (File.Exists(taskKeyFile))
                        {
                            try
                            {
                                File.Delete(taskKeyFile);
                            }
                            catch (Exception ex)
                            {
                                Trace.Error($"Caught exception while attempting to delete taskKey file {taskKeyFile}: {ex}");
                                context.Output(ex.Message);
                            }
                        }
                    }

                    if (_processCleanup)
                    {
                        context.Output("Start cleaning up orphan processes.");

                        // Only check environment variable for any process that doesn't run before we invoke our process.
                        Dictionary<int, Process> currentProcesses = SnapshotProcesses();
                        foreach (var proc in currentProcesses)
                        {
                            if (_existingProcesses.Contains($"{proc.Key}_{proc.Value.ProcessName}"))
                            {
                                Trace.Verbose($"Skip existing process. PID: {proc.Key} ({proc.Value.ProcessName})");
                            }
                            else
                            {
                                Trace.Info($"Inspecting process environment variables. PID: {proc.Key} ({proc.Value.ProcessName})");

                                string lookupId = null;
                                try
                                {
                                    lookupId = proc.Value.GetEnvironmentVariable(HostContext, Constants.ProcessLookupId);
                                }
                                catch (Exception ex)
                                {
                                    Trace.Warning($"Ignore exception during read process environment variables: {ex.Message}");
                                    Trace.Verbose(ex.ToString());
                                }

                                if (string.Equals(lookupId, _processLookupId, StringComparison.OrdinalIgnoreCase))
                                {
                                    context.Output($"Terminate orphan process: pid ({proc.Key}) ({proc.Value.ProcessName})");
                                    try
                                    {
                                        proc.Value.Kill();
                                    }
                                    catch (Exception ex)
                                    {
                                        Trace.Error("Catch exception during orphan process cleanup.");
                                        Trace.Error(ex);
                                    }
                                }
                            }
                        }
                    }
                }
                catch (Exception ex)
                {
                    // Log and ignore the error from JobExtension finalization.
                    Trace.Error($"Caught exception from JobExtension finalization: {ex}");
                    context.Output(ex.Message);
                }
                finally
                {
                    context.Section(StringUtil.Loc("StepFinishing", StringUtil.Loc("FinalizeJob")));
                    context.Complete();
                }
            }
        }

        private Dictionary<int, Process> SnapshotProcesses()
        {
            Dictionary<int, Process> snapshot = new Dictionary<int, Process>();
            foreach (var proc in Process.GetProcesses())
            {
                try
                {
                    // On Windows, this will throw exception on error.
                    // On Linux, this will be NULL on error.
                    if (!string.IsNullOrEmpty(proc.ProcessName))
                    {
                        snapshot[proc.Id] = proc;
                    }
                }
                catch (Exception ex)
                {
                    Trace.Verbose($"Ignore any exception during taking process snapshot of process pid={proc.Id}: '{ex.Message}'.");
                }
            }

            Trace.Info($"Total accessible running process: {snapshot.Count}.");
            return snapshot;
        }

        private void OutputImageVersion(IExecutionContext context)
        {
            string imageVersion = System.Environment.GetEnvironmentVariable(Constants.ImageVersionVariable);
            string jobId = context?.Variables?.System_JobId?.ToString() ?? string.Empty;

            if (imageVersion != null)
            {
                context.Output(StringUtil.Loc("ImageVersionLog", imageVersion));
            }
            else
            {
                Trace.Info($"Image version for job id {jobId} is not set");
            }

            var telemetryData = new Dictionary<string, string>()
            {
                { "JobId", jobId },
                { "ImageVersion", imageVersion },
            };

            PublishTelemetry(context, telemetryData, "ImageVersionTelemetry");
        }

        private void OutputSetupInfo(IExecutionContext context)
        {
            try
            {
                var configurationStore = HostContext.GetService<IConfigurationStore>();

                foreach (var info in configurationStore.GetSetupInfo())
                {
                    if (!string.IsNullOrEmpty(info.Detail))
                    {
                        var groupName = info.Group;
                        if (string.IsNullOrEmpty(groupName))
                        {
                            groupName = "Machine Setup Info";
                        }

                        context.Output($"##[group]{groupName}");
                        var multiLines = info.Detail.Replace("\r\n", "\n").TrimEnd('\n').Split('\n');
                        foreach (var line in multiLines)
                        {
                            context.Output(line);
                        }
                        context.Output("##[endgroup]");
                    }
                }
            }
            catch (Exception ex)
            {
                context.Output($"Fail to load and print machine setup info: {ex.Message}");
                Trace.Error(ex);
            }
        }

        private void PublishKnobsInfo(IExecutionContext jobContext)
        {
            var telemetryData = new Dictionary<string, string>()
            {
                { "JobId", jobContext?.Variables?.System_JobId }
            };

            foreach (var knob in Knob.GetAllKnobsFor<AgentKnobs>())
            {
                var value = knob.GetValue(jobContext);
                if (value.Source.GetType() != typeof(BuiltInDefaultKnobSource))
                {
                    var stringValue = HostContext.SecretMasker.MaskSecrets(value.AsString());
                    telemetryData.Add($"{knob.Name}-{value.Source.GetDisplayString()}", stringValue);
                }
            }

            PublishTelemetry(jobContext, telemetryData, "KnobsStatus");
        }

<<<<<<< HEAD
        private void PublishSecretMaskerTelemetryIfOptedIn(IExecutionContext jobContext)
        {
            if (AgentKnobs.SendSecretMaskerTelemetry.GetValue(jobContext).AsBoolean())
            {
                ILoggedSecretMasker masker = jobContext.GetHostContext().SecretMasker;
                masker.StopAndPublishTelemetry(
                    maxDetectionsPerEvent: 20,
                    (feature, data) => PublishTelemetry(jobContext, data, feature));
=======
        private void PublishAgentCDNAccessStatusTelemetry(IExecutionContext context, bool isAgentCDNAccessible)
        {
            try
            {
                var telemetryData = new Dictionary<string, string>
                {
                    ["JobId"] = context?.Variables?.System_JobId?.ToString() ?? string.Empty,
                    ["isAgentCDNAccessible"] = isAgentCDNAccessible.ToString()
                };

                var cmd = new Command("telemetry", "publish")
                {
                    Data = JsonConvert.SerializeObject(telemetryData)
                };
                cmd.Properties["area"] = "PipelinesTasks";
                cmd.Properties["feature"] = "CDNConnectivityCheck";

                PublishTelemetry(context, telemetryData, "AgentCDNAccessStatus");
            }
            catch (Exception ex)
            {
                Trace.Verbose($"Ignoring exception during 'AgentCDNAccessStatus' telemetry publish: '{ex.Message}'");
>>>>>>> 42701b85
            }
        }

        private void PublishTelemetry(IExecutionContext context, Dictionary<string, string> telemetryData, string feature)
        {
            try
            {
                var cmd = new Command("telemetry", "publish");
                cmd.Data = JsonConvert.SerializeObject(telemetryData, Formatting.None);
                cmd.Properties.Add("area", "PipelinesTasks");
                cmd.Properties.Add("feature", feature);

                var publishTelemetryCmd = new TelemetryCommandExtension();
                publishTelemetryCmd.Initialize(HostContext);
                publishTelemetryCmd.ProcessCommand(context, cmd);
            }
            catch (Exception ex)
            {
                Trace.Warning($"Unable to publish telemetry data. Exception: {ex}");
            }
        }
    }

    public class UnsupportedOsException : Exception
    {
        public UnsupportedOsException(string message) : base(message) { }
    }
}<|MERGE_RESOLUTION|>--- conflicted
+++ resolved
@@ -790,7 +790,31 @@
             PublishTelemetry(jobContext, telemetryData, "KnobsStatus");
         }
 
-<<<<<<< HEAD
+        private void PublishAgentCDNAccessStatusTelemetry(IExecutionContext context, bool isAgentCDNAccessible)
+        {
+            try
+            {
+                var telemetryData = new Dictionary<string, string>
+                {
+                    ["JobId"] = context?.Variables?.System_JobId?.ToString() ?? string.Empty,
+                    ["isAgentCDNAccessible"] = isAgentCDNAccessible.ToString()
+                };
+
+                var cmd = new Command("telemetry", "publish")
+                {
+                    Data = JsonConvert.SerializeObject(telemetryData)
+                };
+                cmd.Properties["area"] = "PipelinesTasks";
+                cmd.Properties["feature"] = "CDNConnectivityCheck";
+
+                PublishTelemetry(context, telemetryData, "AgentCDNAccessStatus");
+            }
+            catch (Exception ex)
+            {
+                Trace.Verbose($"Ignoring exception during 'AgentCDNAccessStatus' telemetry publish: '{ex.Message}'");
+            }
+        }
+        
         private void PublishSecretMaskerTelemetryIfOptedIn(IExecutionContext jobContext)
         {
             if (AgentKnobs.SendSecretMaskerTelemetry.GetValue(jobContext).AsBoolean())
@@ -799,30 +823,6 @@
                 masker.StopAndPublishTelemetry(
                     maxDetectionsPerEvent: 20,
                     (feature, data) => PublishTelemetry(jobContext, data, feature));
-=======
-        private void PublishAgentCDNAccessStatusTelemetry(IExecutionContext context, bool isAgentCDNAccessible)
-        {
-            try
-            {
-                var telemetryData = new Dictionary<string, string>
-                {
-                    ["JobId"] = context?.Variables?.System_JobId?.ToString() ?? string.Empty,
-                    ["isAgentCDNAccessible"] = isAgentCDNAccessible.ToString()
-                };
-
-                var cmd = new Command("telemetry", "publish")
-                {
-                    Data = JsonConvert.SerializeObject(telemetryData)
-                };
-                cmd.Properties["area"] = "PipelinesTasks";
-                cmd.Properties["feature"] = "CDNConnectivityCheck";
-
-                PublishTelemetry(context, telemetryData, "AgentCDNAccessStatus");
-            }
-            catch (Exception ex)
-            {
-                Trace.Verbose($"Ignoring exception during 'AgentCDNAccessStatus' telemetry publish: '{ex.Message}'");
->>>>>>> 42701b85
             }
         }
 
