--- conflicted
+++ resolved
@@ -17,7 +17,6 @@
     {
         private readonly TimeSpan WorkerStartTimeout = TimeSpan.FromSeconds(30);
 
-<<<<<<< HEAD
         private void InitializeSecrets(JobRequestMessage message)
         {
             var secretMasker = HostContext.GetService<ISecretMasker>();
@@ -68,10 +67,7 @@
             }
         }
 
-        public async Task RunAsync(string pipeIn, string pipeOut, CancellationTokenSource hostTokenSource)
-=======
         public async Task<int> RunAsync(string pipeIn, string pipeOut, CancellationTokenSource hostTokenSource)
->>>>>>> 470c9295
         {
             // Validate args.
             ArgUtil.NotNullOrEmpty(pipeIn, nameof(pipeIn));
