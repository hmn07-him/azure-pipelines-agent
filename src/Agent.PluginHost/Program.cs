--- conflicted
+++ resolved
@@ -70,15 +70,13 @@
                         ArgUtil.NotNull(taskPlugin, nameof(taskPlugin));
                         taskPlugin.RunAsync(executionContext, tokenSource.Token).GetAwaiter().GetResult();
                     }
-<<<<<<< HEAD
+                    catch (SocketException ex)
+                    {
+                        ExceptionsUtil.HandleSocketException(ex, executionContext.VssConnection.Uri.ToString(), executionContext.Error);
+                    }
                     catch (AggregateException ex)
                     {
                         ExceptionsUtil.HandleAggregateException((AggregateException)ex, executionContext.Error);
-=======
-                    catch (SocketException ex)
-                    {
-                        ExceptionsUtil.HandleSocketException(ex, executionContext.VssConnection.Uri.ToString(), executionContext.Error);
->>>>>>> e6cb06a3
                     }
                     catch (Exception ex)
                     {
