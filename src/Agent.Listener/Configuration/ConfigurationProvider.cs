// Copyright (c) Microsoft Corporation.
// Licensed under the MIT License.

using Microsoft.TeamFoundation.DistributedTask.WebApi;
using Microsoft.VisualStudio.Services.Agent.Util;
using System;
using System.Collections.Generic;
using System.Linq;
using System.Net.Http;
using System.Net.Sockets;
using System.Threading.Tasks;
using Microsoft.VisualStudio.Services.Common;
using Microsoft.VisualStudio.Services.WebApi;
using Agent.Sdk.Util;

namespace Microsoft.VisualStudio.Services.Agent.Listener.Configuration
{
    public interface IConfigurationProvider : IExtension, IAgentService
    {
        string ConfigurationProviderType { get; }

        bool IsCollectionPossible { get; }

        void GetServerUrl(AgentSettings agentSettings, CommandSettings command);

        void GetCollectionName(AgentSettings agentSettings, CommandSettings command, bool isHosted);

        Task TestConnectionAsync(AgentSettings agentSettings, VssCredentials creds, bool isHosted);

        Task GetPoolIdAndName(AgentSettings agentSettings, CommandSettings command);

        string GetFailedToFindPoolErrorString();

        Task<TaskAgent> UpdateAgentAsync(AgentSettings agentSettings, TaskAgent agent, CommandSettings command);

        Task<TaskAgent> AddAgentAsync(AgentSettings agentSettings, TaskAgent agent, CommandSettings command);

        Task DeleteAgentAsync(AgentSettings agentSettings);

        Task<TaskAgent> GetAgentAsync(AgentSettings agentSettings);

        void ThrowTaskAgentExistException(AgentSettings agentSettings);
    }

    public class BuildReleasesAgentConfigProvider : AgentService, IConfigurationProvider
    {
        public Type ExtensionType => typeof(IConfigurationProvider);
        private ITerminal _term;
        protected IAgentServer _agentServer;

        public string ConfigurationProviderType
            => Constants.Agent.AgentConfigurationProvider.BuildReleasesAgentConfiguration;

<<<<<<< HEAD
        public bool IsCollectionPossible 
=======
        public bool IsCollectionPossible
>>>>>>> 93801809
            => false;

        public override void Initialize(IHostContext hostContext)
        {
            ArgUtil.NotNull(hostContext, nameof(hostContext));
            base.Initialize(hostContext);
            _term = hostContext.GetService<ITerminal>();
            _agentServer = HostContext.GetService<IAgentServer>();
        }

        public void GetServerUrl(AgentSettings agentSettings, CommandSettings command)
        {
            ArgUtil.NotNull(agentSettings, nameof(agentSettings));
            ArgUtil.NotNull(command, nameof(command));
            agentSettings.ServerUrl = command.GetUrl();
        }

        public void GetCollectionName(AgentSettings agentSettings, CommandSettings command, bool isHosted)
        {
            // Collection name is not required for Build/Release agent
        }

        public virtual async Task GetPoolIdAndName(AgentSettings agentSettings, CommandSettings command)
        {
            ArgUtil.NotNull(agentSettings, nameof(agentSettings));
            ArgUtil.NotNull(command, nameof(command));
            string poolName = command.GetPool();

            TaskAgentPool agentPool = (await _agentServer.GetAgentPoolsAsync(poolName)).FirstOrDefault();
            if (agentPool == null)
            {
                throw new TaskAgentPoolNotFoundException(StringUtil.Loc("PoolNotFound", poolName));
            }
            else
            {
                Trace.Info("Found pool {0} with id {1} and name {2}", poolName, agentPool.Id, agentPool.Name);
                agentSettings.PoolId = agentPool.Id;
                agentSettings.PoolName = agentPool.Name;
            }
        }

        public string GetFailedToFindPoolErrorString() => StringUtil.Loc("FailedToFindPool");

        public void ThrowTaskAgentExistException(AgentSettings agentSettings)
        {
            ArgUtil.NotNull(agentSettings, nameof(agentSettings));
            throw new TaskAgentExistsException(StringUtil.Loc("AgentWithSameNameAlreadyExistInPool", agentSettings.PoolId, agentSettings.AgentName));
        }

        public Task<TaskAgent> UpdateAgentAsync(AgentSettings agentSettings, TaskAgent agent, CommandSettings command)
        {
            ArgUtil.NotNull(agentSettings, nameof(agentSettings));
            return _agentServer.UpdateAgentAsync(agentSettings.PoolId, agent);
        }

        public Task<TaskAgent> AddAgentAsync(AgentSettings agentSettings, TaskAgent agent, CommandSettings command)
        {
            ArgUtil.NotNull(agentSettings, nameof(agentSettings));
            return _agentServer.AddAgentAsync(agentSettings.PoolId, agent);
        }

        public Task DeleteAgentAsync(AgentSettings agentSettings)
        {
            ArgUtil.NotNull(agentSettings, nameof(agentSettings));
            return _agentServer.DeleteAgentAsync(agentSettings.PoolId, agentSettings.AgentId);
        }

        public async Task TestConnectionAsync(AgentSettings agentSettings, VssCredentials creds, bool isHosted)
        {
            ArgUtil.NotNull(agentSettings, nameof(agentSettings));
            _term.WriteLine(StringUtil.Loc("ConnectingToServer"));
            await _agentServer.ConnectAsync(new Uri(agentSettings.ServerUrl), creds);
        }

        public async Task<TaskAgent> GetAgentAsync(AgentSettings agentSettings)
        {
            ArgUtil.NotNull(agentSettings, nameof(agentSettings));
            var agents = await _agentServer.GetAgentsAsync(agentSettings.PoolId, agentSettings.AgentName);
            Trace.Verbose("Returns {0} agents", agents.Count);
            return agents.FirstOrDefault();
        }
    }

    public class DeploymentGroupAgentConfigProvider : AgentService, IConfigurationProvider
    {
        public Type ExtensionType => typeof(IConfigurationProvider);
        public string ConfigurationProviderType
            => Constants.Agent.AgentConfigurationProvider.DeploymentAgentConfiguration;
<<<<<<< HEAD
        public bool IsCollectionPossible 
=======
        public bool IsCollectionPossible
>>>>>>> 93801809
            => true;
        protected ITerminal _term;
        protected string _projectName = string.Empty;
        private IDeploymentGroupServer _deploymentGroupServer = null;

        public override void Initialize(IHostContext hostContext)
        {
            ArgUtil.NotNull(hostContext, nameof(hostContext));
            base.Initialize(hostContext);
            _term = hostContext.GetService<ITerminal>();
            _deploymentGroupServer = HostContext.GetService<IDeploymentGroupServer>();
        }

        public void GetServerUrl(AgentSettings agentSettings, CommandSettings command)
        {
            ArgUtil.NotNull(agentSettings, nameof(agentSettings));
            ArgUtil.NotNull(command, nameof(command));
            agentSettings.ServerUrl = command.GetUrl();
            Trace.Info("url - {0}", agentSettings.ServerUrl);
        }

        public void GetCollectionName(AgentSettings agentSettings, CommandSettings command, bool isHosted)
        {
            ArgUtil.NotNull(agentSettings, nameof(agentSettings));
            ArgUtil.NotNull(command, nameof(command));
            // for onprem tfs, collection is required for deploymentGroup
            if (!isHosted)
            {
                Trace.Info("Provided url is for onprem tfs, need collection name");
                agentSettings.CollectionName = command.GetCollectionName();
            }
        }

        public virtual async Task GetPoolIdAndName(AgentSettings agentSettings, CommandSettings command)
        {
            ArgUtil.NotNull(agentSettings, nameof(agentSettings));
            ArgUtil.NotNull(command, nameof(command));
            _projectName = command.GetProjectName(_projectName);
            var deploymentGroupName = command.GetDeploymentGroupName();

            var deploymentGroup = await GetDeploymentGroupAsync(_projectName, deploymentGroupName);
            Trace.Info($"PoolId for deployment group '{deploymentGroupName}' is '{deploymentGroup.Pool.Id}'.");
            Trace.Info($"Project id for deployment group '{deploymentGroupName}' is '{deploymentGroup.Project.Id.ToString()}'.");

            agentSettings.PoolId = deploymentGroup.Pool.Id;
            agentSettings.PoolName = deploymentGroup.Pool.Name;
            agentSettings.DeploymentGroupId = deploymentGroup.Id;
            agentSettings.ProjectId = deploymentGroup.Project.Id.ToString();
        }

        public virtual string GetFailedToFindPoolErrorString() => StringUtil.Loc("FailedToFindDeploymentGroup");

        public virtual void ThrowTaskAgentExistException(AgentSettings agentSettings)
        {
            ArgUtil.NotNull(agentSettings, nameof(agentSettings));
            throw new TaskAgentExistsException(StringUtil.Loc("DeploymentMachineWithSameNameAlreadyExistInDeploymentGroup", agentSettings.DeploymentGroupId, agentSettings.AgentName));
        }

        public virtual async Task<TaskAgent> UpdateAgentAsync(AgentSettings agentSettings, TaskAgent agent, CommandSettings command)
        {
            ArgUtil.NotNull(agentSettings, nameof(agentSettings));
            ArgUtil.NotNull(command, nameof(command));
            var deploymentMachine = (await this.GetDeploymentTargetsAsync(agentSettings)).FirstOrDefault();

            deploymentMachine.Agent = agent;
            deploymentMachine = await _deploymentGroupServer.ReplaceDeploymentTargetAsync(new Guid(agentSettings.ProjectId), agentSettings.DeploymentGroupId, deploymentMachine.Id, deploymentMachine);

            await GetAndAddTags(deploymentMachine, agentSettings, command);
            return deploymentMachine.Agent;
        }

        public virtual async Task<TaskAgent> AddAgentAsync(AgentSettings agentSettings, TaskAgent agent, CommandSettings command)
        {
            ArgUtil.NotNull(agentSettings, nameof(agentSettings));
            ArgUtil.NotNull(command, nameof(command));
            var deploymentMachine = new DeploymentMachine() { Agent = agent };
            var azureSubscriptionId = await GetAzureSubscriptionIdAsync();
            if (!String.IsNullOrEmpty(azureSubscriptionId))
            {
                deploymentMachine.Properties.Add("AzureSubscriptionId", azureSubscriptionId);
            }
            deploymentMachine = await _deploymentGroupServer.AddDeploymentTargetAsync(new Guid(agentSettings.ProjectId), agentSettings.DeploymentGroupId, deploymentMachine);

            await GetAndAddTags(deploymentMachine, agentSettings, command);

            return deploymentMachine.Agent;
        }

        public virtual async Task DeleteAgentAsync(AgentSettings agentSettings)
        {
            ArgUtil.NotNull(agentSettings, nameof(agentSettings));
            var machines = await GetDeploymentTargetsAsync(agentSettings);
            Trace.Verbose("Returns {0} machines with name {1}", machines.Count, agentSettings.AgentName);
            var machine = machines.FirstOrDefault();
            if (machine != null)
            {
                if (!string.IsNullOrWhiteSpace(agentSettings.ProjectId))
                {
                    await _deploymentGroupServer.DeleteDeploymentTargetAsync(new Guid(agentSettings.ProjectId), agentSettings.DeploymentGroupId, machine.Id);
                }
                else
                {
                    await _deploymentGroupServer.DeleteDeploymentTargetAsync(agentSettings.ProjectName, agentSettings.DeploymentGroupId, machine.Id);
                }
            }
        }

        [System.Diagnostics.CodeAnalysis.SuppressMessage("Microsoft.Maintainability", "CA2000:Dispose objects before losing scope", MessageId = "CreateConnection")]
        public virtual async Task TestConnectionAsync(AgentSettings agentSettings, VssCredentials creds, bool isHosted)
        {
            ArgUtil.NotNull(agentSettings, nameof(agentSettings));
            var url = agentSettings.ServerUrl;  // Ensure not to update back the url with agentSettings !!!
            _term.WriteLine(StringUtil.Loc("ConnectingToServer"));

            // Create the connection for deployment group
            Trace.Info("Test connection with deployment group");
            if (!isHosted && !string.IsNullOrWhiteSpace(agentSettings.CollectionName)) // For on-prm validate the collection by making the connection
            {
                UriBuilder uriBuilder = new UriBuilder(new Uri(url));
                uriBuilder.Path = uriBuilder.Path + "/" + agentSettings.CollectionName;
                Trace.Info("Tfs Collection level url to connect - {0}", uriBuilder.Uri.AbsoluteUri);
                url = uriBuilder.Uri.AbsoluteUri;
            }
            VssConnection deploymentGroupconnection = VssUtil.CreateConnection(new Uri(url), creds, trace: Trace);

            await _deploymentGroupServer.ConnectAsync(deploymentGroupconnection);
            Trace.Info("Connect complete for deployment group");
        }

        public virtual async Task<TaskAgent> GetAgentAsync(AgentSettings agentSettings)
        {
            ArgUtil.NotNull(agentSettings, nameof(agentSettings));
            var machines = await GetDeploymentTargetsAsync(agentSettings);
            Trace.Verbose("Returns {0} machines", machines.Count);
            var machine = machines.FirstOrDefault();
            if (machine != null)
            {
                return machine.Agent;
            }

            return null;
        }

        private async Task GetAndAddTags(DeploymentMachine deploymentMachine, AgentSettings agentSettings, CommandSettings command)
        {
            // Get and apply Tags in case agent is configured against Deployment Group
            if (command.GetDeploymentGroupTagsRequired())
            {
                try
                {
                    string tagString = command.GetDeploymentGroupTags();
                    Trace.Info("Given tags - {0} will be processed and added", tagString);

                    if (!string.IsNullOrWhiteSpace(tagString))
                    {
                        var tagsList =
                            tagString.Split(',').Where(s => !string.IsNullOrWhiteSpace(s))
                                .Select(s => s.Trim())
                                .Distinct(StringComparer.CurrentCultureIgnoreCase).ToList();

                        if (tagsList.Any())
                        {
                            Trace.Info("Adding tags - {0}", string.Join(",", tagsList.ToArray()));

                            deploymentMachine.Tags = tagsList;
                            await _deploymentGroupServer.UpdateDeploymentTargetsAsync(new Guid(agentSettings.ProjectId), agentSettings.DeploymentGroupId, new List<DeploymentMachine>() { deploymentMachine });

                            _term.WriteLine(StringUtil.Loc("DeploymentGroupTagsAddedMsg"));
                        }
                    }
                }
                catch (Exception e) when (!command.Unattended())
                {
                    _term.WriteError(e);
                    _term.WriteError(StringUtil.Loc("FailedToAddTags"));
                }
            }
        }

        private async Task<DeploymentGroup> GetDeploymentGroupAsync(string projectName, string deploymentGroupName)
        {
            ArgUtil.NotNull(_deploymentGroupServer, nameof(_deploymentGroupServer));

            var deploymentGroup = (await _deploymentGroupServer.GetDeploymentGroupsAsync(projectName, deploymentGroupName)).FirstOrDefault();

            if (deploymentGroup == null)
            {
                throw new DeploymentGroupNotFoundException(StringUtil.Loc("DeploymentGroupNotFound", deploymentGroupName));
            }

            Trace.Info("Found deployment group {0} with id {1}", deploymentGroupName, deploymentGroup.Id);
            return deploymentGroup;
        }

        private async Task<List<DeploymentMachine>> GetDeploymentTargetsAsync(AgentSettings agentSettings)
        {
            List<DeploymentMachine> machines;
            if (!string.IsNullOrWhiteSpace(agentSettings.ProjectId))
            {
                machines = await _deploymentGroupServer.GetDeploymentTargetsAsync(new Guid(agentSettings.ProjectId), agentSettings.DeploymentGroupId, agentSettings.AgentName);
            }
            else
            {
                machines = await _deploymentGroupServer.GetDeploymentTargetsAsync(agentSettings.ProjectName, agentSettings.DeploymentGroupId, agentSettings.AgentName);
            }

            return machines;
        }

        private async Task<string> GetAzureSubscriptionIdAsync()
        {
            // We will use the Azure Instance Metadata Service in order to fetch metadata ( in this case Subscription Id used to provision the VM) if the VM is an Azure VM
            // More on Instance Metadata Service can be found here: https://docs.microsoft.com/en-us/azure/virtual-machines/windows/instance-metadata-service
            string azureSubscriptionId = string.Empty;
            const string imdsUri = "http://169.254.169.254/metadata/instance/compute/subscriptionId?api-version=2017-08-01&format=text";
            using (var handler = HostContext.CreateHttpClientHandler())
            using (var httpClient = new HttpClient(handler))
            {
                httpClient.DefaultRequestHeaders.Add("Metadata", "True");
                httpClient.Timeout = TimeSpan.FromSeconds(5);
                try
                {
                    azureSubscriptionId = await httpClient.GetStringAsync(imdsUri);
                    if (!Guid.TryParse(azureSubscriptionId, out Guid result))
                    {
                        azureSubscriptionId = string.Empty;
                    }
                }
                catch (SocketException ex)
                {
                    azureSubscriptionId = string.Empty;
                    ExceptionsUtil.HandleSocketException(ex, imdsUri, Trace.Info);
                }
                catch (Exception ex)
                {
                    // An exception will be thrown if the Agent Machine is a non-Azure VM.
                    azureSubscriptionId = string.Empty;
                    Trace.Info($"GetAzureSubscriptionId ex: {ex.Message}");
                }
            }

            return azureSubscriptionId;
        }
    }

    public class SharedDeploymentAgentConfigProvider : BuildReleasesAgentConfigProvider, IConfigurationProvider
    {
        public new string ConfigurationProviderType
            => Constants.Agent.AgentConfigurationProvider.SharedDeploymentAgentConfiguration;

        public override async Task GetPoolIdAndName(AgentSettings agentSettings, CommandSettings command)
        {
            ArgUtil.NotNull(agentSettings, nameof(agentSettings));
            ArgUtil.NotNull(command, nameof(command));
            string poolName = command.GetDeploymentPoolName();

            TaskAgentPool agentPool = (await _agentServer.GetAgentPoolsAsync(poolName, TaskAgentPoolType.Deployment)).FirstOrDefault();
            if (agentPool == null)
            {
                throw new TaskAgentPoolNotFoundException(StringUtil.Loc("DeploymentPoolNotFound", poolName));
            }
            else
            {
                Trace.Info("Found deployment pool {0} with id {1} and name {2}", poolName, agentPool.Id, agentPool.Name);
                agentSettings.PoolId = agentPool.Id;
                agentSettings.PoolName = agentPool.Name;
            }
        }
    }

    public class EnvironmentVMResourceConfigProvider : DeploymentGroupAgentConfigProvider, IConfigurationProvider
    {
        public new string ConfigurationProviderType
            => Constants.Agent.AgentConfigurationProvider.EnvironmentVMResourceConfiguration;
        private IEnvironmentsServer _environmentsServer = null;

        public override void Initialize(IHostContext hostContext)
        {
            base.Initialize(hostContext);
            _environmentsServer = HostContext.GetService<IEnvironmentsServer>();
        }

        [System.Diagnostics.CodeAnalysis.SuppressMessage("Microsoft.Maintainability", "CA2000:Dispose objects before losing scope", MessageId = "environmentConnection")]
        public override async Task TestConnectionAsync(AgentSettings agentSettings, VssCredentials creds, bool isHosted)
        {
            ArgUtil.NotNull(agentSettings, nameof(agentSettings));
            var url = agentSettings.ServerUrl;  // Ensure not to update back the url with agentSettings !!!
            _term.WriteLine(StringUtil.Loc("ConnectingToServer"));

            // Create the connection for environment virtual machine resource
            Trace.Info("Test connection with environment");
            if (!isHosted && !string.IsNullOrWhiteSpace(agentSettings.CollectionName)) // For on-prm validate the collection by making the connection
            {
                UriBuilder uriBuilder = new UriBuilder(new Uri(url));
                uriBuilder.Path = uriBuilder.Path + "/" + agentSettings.CollectionName;
                Trace.Info("Tfs Collection level url to connect - {0}", uriBuilder.Uri.AbsoluteUri);
                url = uriBuilder.Uri.AbsoluteUri;
            }
            VssConnection environmentConnection = VssUtil.CreateConnection(new Uri(url), creds, trace: Trace);

            await _environmentsServer.ConnectAsync(environmentConnection);
            Trace.Info("Connection complete for environment");
        }

        public override async Task GetPoolIdAndName(AgentSettings agentSettings, CommandSettings command)
        {
            ArgUtil.NotNull(agentSettings, nameof(agentSettings));
            ArgUtil.NotNull(command, nameof(command));
            _projectName = command.GetProjectName(_projectName);
            var environmentName = command.GetEnvironmentName();
            Trace.Info("vm resource will be configured against the environment '{0}'", environmentName);

            var environmentInstance = await GetEnvironmentAsync(_projectName, environmentName);

            agentSettings.EnvironmentName = environmentName;
            agentSettings.EnvironmentId = environmentInstance.Id;
            agentSettings.ProjectName = environmentInstance.Project.Name;
            agentSettings.ProjectId = environmentInstance.Project.Id.ToString();
            Trace.Info("vm resource configuration: environment id: '{0}', project name: '{1}', project id: '{2}'", agentSettings.EnvironmentId, agentSettings.ProjectName, agentSettings.ProjectId);
        }

        public override string GetFailedToFindPoolErrorString() => StringUtil.Loc("FailedToFindEnvironment");

        public override void ThrowTaskAgentExistException(AgentSettings agentSettings)
        {
            ArgUtil.NotNull(agentSettings, nameof(agentSettings));
            throw new TaskAgentExistsException(StringUtil.Loc("VMResourceWithSameNameAlreadyExistInEnvironment", agentSettings.EnvironmentId, agentSettings.AgentName));
        }

        public override async Task<TaskAgent> AddAgentAsync(AgentSettings agentSettings, TaskAgent agent, CommandSettings command)
        {
            ArgUtil.NotNull(agentSettings, nameof(agentSettings));
            ArgUtil.NotNull(agent, nameof(agent));
            ArgUtil.NotNull(command, nameof(command));
            var virtualMachine = new VirtualMachineResource() { Name = agent.Name, Agent = agent };
            var tags = GetVirtualMachineResourceTags(command);
            virtualMachine.Tags = tags;

            virtualMachine = await _environmentsServer.AddEnvironmentVMAsync(new Guid(agentSettings.ProjectId), agentSettings.EnvironmentId, virtualMachine);
            Trace.Info("Environment virtual machine resource with name: '{0}', id: '{1}' has been added successfully.", virtualMachine.Name, virtualMachine.Id);

            var pool = await _environmentsServer.GetEnvironmentPoolAsync(new Guid(agentSettings.ProjectId), agentSettings.EnvironmentId);
            Trace.Info("environment pool id: '{0}'", pool.Id);
            agentSettings.PoolId = pool.Id;
            agentSettings.AgentName = virtualMachine.Name;
            agentSettings.EnvironmentVMResourceId = virtualMachine.Id;

            return virtualMachine.Agent;
        }

        private IList<String> GetVirtualMachineResourceTags(CommandSettings command)
        {
            // Get and apply Tags in case agent is configured against Deployment Group
            var result = new List<String>();
            bool needToAddTags = command.GetEnvironmentVirtualMachineResourceTagsRequired();
            if (needToAddTags)
            {
                string tagString = command.GetEnvironmentVirtualMachineResourceTags();
                Trace.Info("Given tags - '{0}' will be processed and added to environment vm resource", tagString);

                if (!string.IsNullOrWhiteSpace(tagString))
                {
                    var tagsList =
                        tagString.Split(',').Where(s => !string.IsNullOrWhiteSpace(s))
                            .Select(s => s.Trim())
                            .Distinct(StringComparer.CurrentCultureIgnoreCase).ToList();

                    result.AddRange(tagsList);
                }
            }
            return result;
        }

        public override async Task DeleteAgentAsync(AgentSettings agentSettings)
        {
            ArgUtil.NotNull(agentSettings, nameof(agentSettings));
            Trace.Info("Deleting environment virtual machine resource with id: '{0}'", agentSettings.EnvironmentVMResourceId);
            if (!string.IsNullOrWhiteSpace(agentSettings.ProjectId))
            {
                await _environmentsServer.DeleteEnvironmentVMAsync(new Guid(agentSettings.ProjectId), agentSettings.EnvironmentId, agentSettings.EnvironmentVMResourceId);
            }
            else
            {
                await _environmentsServer.DeleteEnvironmentVMAsync(agentSettings.ProjectName, agentSettings.EnvironmentId, agentSettings.EnvironmentVMResourceId);
            }
            Trace.Info("Environment virtual machine resource with id: '{0}' has been successfully deleted.", agentSettings.EnvironmentVMResourceId);
        }

        public override async Task<TaskAgent> GetAgentAsync(AgentSettings agentSettings)
        {
            ArgUtil.NotNull(agentSettings, nameof(agentSettings));
            var vmResources = await GetEnvironmentVMsAsync(agentSettings);
            Trace.Verbose("Returns {0} virtual machine resources", vmResources.Count);
            var machine = vmResources.FirstOrDefault();
            if (machine != null)
            {
                return machine.Agent;
            }

            return null;
        }

        public override async Task<TaskAgent> UpdateAgentAsync(AgentSettings agentSettings, TaskAgent agent, CommandSettings command)
        {
            ArgUtil.NotNull(agentSettings, nameof(agentSettings));
            ArgUtil.NotNull(command, nameof(command));
            var tags = GetVirtualMachineResourceTags(command);

            var vmResource = (await GetEnvironmentVMsAsync(agentSettings)).FirstOrDefault();

            vmResource.Agent = agent;
            vmResource.Tags = tags;
            Trace.Info("Replacing environment virtual machine resource with id: '{0}'", vmResource.Id);
            vmResource = await _environmentsServer.ReplaceEnvironmentVMAsync(new Guid(agentSettings.ProjectId), agentSettings.EnvironmentId, vmResource);
            Trace.Info("environment virtual machine resource with id: '{0}' has been replaced successfully", vmResource.Id);
            var pool = await _environmentsServer.GetEnvironmentPoolAsync(new Guid(agentSettings.ProjectId), agentSettings.EnvironmentId);

            agentSettings.AgentName = vmResource.Name;
            agentSettings.EnvironmentVMResourceId = vmResource.Id;
            agentSettings.PoolId = pool.Id;

            return vmResource.Agent;
        }

        private async Task<EnvironmentInstance> GetEnvironmentAsync(string projectName, string environmentName)
        {
            ArgUtil.NotNull(_environmentsServer, nameof(_environmentsServer));

            var environment = (await _environmentsServer.GetEnvironmentsAsync(projectName, environmentName)).FirstOrDefault();

            if (environment == null)
            {
                throw new EnvironmentNotFoundException(StringUtil.Loc("EnvironmentNotFound", environmentName));
            }

            Trace.Info("Found environment {0} with id {1}", environmentName, environment.Id);
            return environment;
        }

        private async Task<List<VirtualMachineResource>> GetEnvironmentVMsAsync(AgentSettings agentSettings)
        {
            List<VirtualMachineResource> machines;
            if (!string.IsNullOrWhiteSpace(agentSettings.ProjectId))
            {
                machines = await _environmentsServer.GetEnvironmentVMsAsync(new Guid(agentSettings.ProjectId), agentSettings.EnvironmentId, agentSettings.AgentName);
            }
            else
            {
                machines = await _environmentsServer.GetEnvironmentVMsAsync(agentSettings.ProjectName, agentSettings.EnvironmentId, agentSettings.AgentName);
            }

            return machines;
        }
    }
}<|MERGE_RESOLUTION|>--- conflicted
+++ resolved
@@ -51,11 +51,7 @@
         public string ConfigurationProviderType
             => Constants.Agent.AgentConfigurationProvider.BuildReleasesAgentConfiguration;
 
-<<<<<<< HEAD
-        public bool IsCollectionPossible 
-=======
         public bool IsCollectionPossible
->>>>>>> 93801809
             => false;
 
         public override void Initialize(IHostContext hostContext)
@@ -144,11 +140,7 @@
         public Type ExtensionType => typeof(IConfigurationProvider);
         public string ConfigurationProviderType
             => Constants.Agent.AgentConfigurationProvider.DeploymentAgentConfiguration;
-<<<<<<< HEAD
-        public bool IsCollectionPossible 
-=======
         public bool IsCollectionPossible
->>>>>>> 93801809
             => true;
         protected ITerminal _term;
         protected string _projectName = string.Empty;
