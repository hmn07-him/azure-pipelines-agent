// Copyright (c) Microsoft Corporation.
// Licensed under the MIT License.

using System;
using System.Collections.Generic;
using System.IO;
using System.Linq;
<<<<<<< HEAD
using System.Reflection;
using System.Runtime.InteropServices;
using System.Text;
using System.Text.RegularExpressions;
=======
using System.Runtime.InteropServices;
using System.Text;
using System.Text.RegularExpressions;
using System.Xml;
>>>>>>> fa847fef
using System.Xml.Linq;
using Agent.Sdk.Knob;
using BuildXL.Cache.MemoizationStore.Interfaces.Caches;
using BuildXL.Utilities;
using Microsoft.VisualStudio.Services.Agent.Util;
using Microsoft.Win32;
using Newtonsoft.Json;

namespace Agent.Sdk
{
    public static class PlatformUtil
    {
        private static UtilKnobValueContext _knobContext = UtilKnobValueContext.Instance();
<<<<<<< HEAD
        private static OperatingSystem[] net6SupportedSystems;
=======
>>>>>>> fa847fef

        // System.Runtime.InteropServices.OSPlatform is a struct, so it is
        // not suitable for switch statements.
        [System.Diagnostics.CodeAnalysis.SuppressMessage("Microsoft.Naming", "CA1717: Only FlagsAttribute enums should have plural names")]
        public enum OS
        {
            Linux,
            OSX,
            Windows,
        }

        public static OS HostOS
        {
            [System.Diagnostics.CodeAnalysis.SuppressMessage("Microsoft.Design", "CA1065: Do not raise exceptions in unexpected")]
            get
            {
                if (RuntimeInformation.IsOSPlatform(OSPlatform.Linux))
                {
                    return OS.Linux;
                }
                else if (RuntimeInformation.IsOSPlatform(OSPlatform.OSX))
                {
                    return OS.OSX;
                }
                else if (RuntimeInformation.IsOSPlatform(OSPlatform.Windows))
                {
                    return OS.Windows;
                }

                throw new NotImplementedException($"Unsupported OS: {RuntimeInformation.OSDescription}");
            }
        }

        public static bool RunningOnWindows
        {
            get => PlatformUtil.HostOS == PlatformUtil.OS.Windows;
        }

        public static bool RunningOnMacOS
        {
            get => PlatformUtil.HostOS == PlatformUtil.OS.OSX;
        }

        public static bool RunningOnLinux
        {
            get => PlatformUtil.HostOS == PlatformUtil.OS.Linux;
        }

        public static bool RunningOnRHEL6
        {
            get
            {
                if (!(detectedRHEL6 is null))
                {
                    return (bool)detectedRHEL6;
                }

                DetectRHEL6();

                return (bool)detectedRHEL6;
            }
        }

        public static string GetSystemId()
        {
            return PlatformUtil.HostOS switch
            {
                PlatformUtil.OS.Linux => GetLinuxId(),
                PlatformUtil.OS.OSX => "MacOS",
                PlatformUtil.OS.Windows => GetWindowsId(),
                _ => null
            };
        }

<<<<<<< HEAD
        public static SystemVersion GetSystemVersion()
        {
            return PlatformUtil.HostOS switch
            {
                PlatformUtil.OS.Linux => new SystemVersion(GetLinuxName(), null),
                PlatformUtil.OS.OSX => new SystemVersion(GetOSxName(), null),
                PlatformUtil.OS.Windows => new SystemVersion(GetWindowsName(), GetWindowsVersion()),
=======
        public static OSVersion GetSystemVersion()
        {
            return PlatformUtil.HostOS switch
            {
                PlatformUtil.OS.Linux => new OSVersion(GetLinuxName(), null),
                PlatformUtil.OS.OSX => new OSVersion(GetOSxName(), null),
                PlatformUtil.OS.Windows => new OSVersion(GetWindowsName(), GetWindowsVersion()),
>>>>>>> fa847fef
                _ => null
            };
        }

        private static void DetectRHEL6()
        {
            lock (detectedRHEL6lock)
            {
                if (!RunningOnLinux || !File.Exists("/etc/redhat-release"))
                {
                    detectedRHEL6 = false;
                }
                else
                {
                    detectedRHEL6 = false;
                    try
                    {
                        string redhatVersion = File.ReadAllText("/etc/redhat-release");
                        if (redhatVersion.StartsWith("CentOS release 6.")
                            || redhatVersion.StartsWith("Red Hat Enterprise Linux Server release 6."))
                        {
                            detectedRHEL6 = true;
                        }
                    }
                    catch (IOException)
                    {
                        // IOException indicates we couldn't read that file; probably not RHEL6
                    }
                }
            }
        }

        private static string GetLinuxId()
        {
            if (RunningOnLinux && File.Exists("/etc/os-release"))
            {
                Regex linuxIdRegex = new Regex("^ID\\s*=\\s*\"?(?<id>[0-9a-z._-]+)\"?");

                using (StreamReader reader = new StreamReader("/etc/os-release"))
                {
                    while (!reader.EndOfStream)
                    {
                        string line = reader.ReadLine();
                        var linuxIdRegexMatch = linuxIdRegex.Match(line);

                        if (linuxIdRegexMatch.Success)
                        {
                            return linuxIdRegexMatch.Groups["id"].Value;
                        }
                    }
                }
            }

            return null;
        }

        private static string GetLinuxName()
        {
            if (RunningOnLinux && File.Exists("/etc/os-release"))
            {
                Regex linuxVersionIdRegex = new Regex("^VERSION_ID\\s*=\\s*\"?(?<id>[0-9a-z._-]+)\"?");

                using (StreamReader reader = new StreamReader("/etc/os-release"))
                {
                    while (!reader.EndOfStream)
                    {
                        string line = reader.ReadLine();
                        var linuxVersionIdRegexMatch = linuxVersionIdRegex.Match(line);

                        if (linuxVersionIdRegexMatch.Success)
                        {
                            return linuxVersionIdRegexMatch.Groups["id"].Value;
                        }
                    }
                }
            }

            return null;
        }

        private static string GetOSxName()
        {
            if (RunningOnMacOS && File.Exists("/System/Library/CoreServices/SystemVersion.plist"))
            {
                var systemVersionFile = XDocument.Load("/System/Library/CoreServices/SystemVersion.plist");
                var parsedSystemVersionFile = systemVersionFile.Descendants("dict")
                    .SelectMany(d => d.Elements("key").Zip(d.Elements().Where(e => e.Name != "key"), (k, v) => new { Key = k, Value = v }))
                    .ToDictionary(i => i.Key.Value, i => i.Value.Value);
                return parsedSystemVersionFile.ContainsKey("ProductVersion") ? parsedSystemVersionFile["ProductVersion"] : null;
            }

            return null;
        }

        private static string GetWindowsId()
        {
            StringBuilder result = new StringBuilder();
            result.Append("Windows");

            using (RegistryKey key = Registry.LocalMachine.OpenSubKey(@"SOFTWARE\Microsoft\Windows NT\CurrentVersion"))
            {
                if (key != null)
                {
                    var installationType = key.GetValue("InstallationType");
                    if (installationType != null)
                    {
                        result.Append($" {installationType}");
                    }
                }
            }

            return result.ToString();
        }

        private static string GetWindowsName()
        {
            Regex productNameRegex = new Regex("(Windows)(\\sServer)?\\s(?<versionNumber>[\\d.]+)");

            using (RegistryKey key = Registry.LocalMachine.OpenSubKey(@"SOFTWARE\Microsoft\Windows NT\CurrentVersion"))
            {
                if (key != null)
                {
                    var productName = key.GetValue("ProductName");
                    var productNameRegexMatch = productNameRegex.Match(productName?.ToString());
<<<<<<< HEAD

=======
                    
>>>>>>> fa847fef
                    if (productNameRegexMatch.Success)
                    {
                        return productNameRegexMatch.Groups["versionNumber"]?.Value;
                    }
                }
            }

            return null;
        }

        private static string GetWindowsVersion()
        {
            using (RegistryKey key = Registry.LocalMachine.OpenSubKey(@"SOFTWARE\Microsoft\Windows NT\CurrentVersion"))
            {
                if (key != null)
                {
                    var currentBuildNumber = key.GetValue("CurrentBuildNumber");
                    return currentBuildNumber?.ToString();
                }
            }

            return null;
        }

        private static bool? detectedRHEL6 = null;
        private static object detectedRHEL6lock = new object();

        public static Architecture HostArchitecture
        {
            get => RuntimeInformation.OSArchitecture;
        }

        public static bool IsX86
        {
            get => PlatformUtil.HostArchitecture == Architecture.X86;
        }

        public static bool IsX64
        {
            get => PlatformUtil.HostArchitecture == Architecture.X64;
        }

        public static bool IsArm
        {
            get => PlatformUtil.HostArchitecture == Architecture.Arm;
        }

        public static bool IsArm64
        {
            get => PlatformUtil.HostArchitecture == Architecture.Arm64;
        }

        public static bool BuiltOnX86
        {
            get
            {
#if X86
                return true;
#else
                return false;
#endif
            }
        }

        public static bool UseLegacyHttpHandler
        {
            // In .NET Core 2.1, we couldn't use the new SocketsHttpHandler for Windows or Linux
            // On Linux, negotiate auth didn't work if the TFS URL was HTTPS
            // On Windows, proxy was not working
            // But on ARM/ARM64 Linux, the legacy curl dependency is problematic
            // (see https://github.com/dotnet/runtime/issues/28891), so we slowly
            // started to use the new handler.
            //
            // The legacy handler is going away in .NET 5.0, so we'll go ahead
            // and remove its usage now. In case this breaks anyone, adding
            // a temporary knob so they can re-enable it.
            // https://github.com/dotnet/runtime/issues/35365#issuecomment-667467706
            get => AgentKnobs.UseLegacyHttpHandler.GetValue(_knobContext).AsBoolean();
        }

        private static OperatingSystem[] GetNet6SupportedSystems()
        {
            string supportOSfilePath = Path.Combine(Path.GetDirectoryName(Assembly.GetEntryAssembly().Location), "net6.json");
            if (!File.Exists(supportOSfilePath))
            {
                return Array.Empty<OperatingSystem>();
            }

            string supportOSfileContent = File.ReadAllText(supportOSfilePath);
            return JsonConvert.DeserializeObject<OperatingSystem[]>(supportOSfileContent)!;
        }

        public static bool IsNet6Supported()
        {
            if (net6SupportedSystems == null)
            {
                net6SupportedSystems = GetNet6SupportedSystems();
            }

            string systemId = PlatformUtil.GetSystemId();
            SystemVersion systemVersion = PlatformUtil.GetSystemVersion();
            return net6SupportedSystems.Any((s) => s.Equals(systemId, systemVersion));
        }

        public static bool DoesSystemPersistsInNet6Whitelist()
        {
            if (net6SupportedSystems == null)
            {
                net6SupportedSystems = GetNet6SupportedSystems();
            }

            string systemId = PlatformUtil.GetSystemId();

            return net6SupportedSystems.Any((s) => s.Equals(systemId));
        }
    }

#pragma warning disable CS0659 // Type overrides Object.Equals(object o) but does not override Object.GetHashCode()
    public class SystemVersion
#pragma warning restore CS0659 // Type overrides Object.Equals(object o) but does not override Object.GetHashCode()
    {
        public ParsedVersion Name { get; }

        public ParsedVersion Version { get; }

        [JsonConstructor]
        public SystemVersion(string name, string version)
        {
            if (name == null && version == null)
            {
                throw new Exception("You need to provide at least one not-nullable parameter");
            }

            if (name != null)
            {
                this.Name = new ParsedVersion(name);
            }

            if (version != null)
            {
                this.Version = new ParsedVersion(version);
            }
        }

        public override bool Equals(object obj)
        {
            if (obj is SystemVersion comparingOSVersion)
            {
                return ((this.Name != null && comparingOSVersion.Name != null)
                    ? this.Name.Equals(comparingOSVersion.Name)
                    : true) && ((this.Version != null && comparingOSVersion.Version != null)
                    ? this.Version.Equals(comparingOSVersion.Version)
                    : true);
            }

            return false;
        }

        public override string ToString()
        {
            StringBuilder result = new StringBuilder();

            if (this.Name != null)
            {
                result.Append($"OS name: {this.Name}");
            }

            if (this.Version != null)
            {

                result.Append(string.Format("{0}OS version: {1}",
                    string.IsNullOrEmpty(result.ToString()) ? string.Empty : ", ",
                    this.Version));
            }

            return result.ToString();
        }
    }

#pragma warning disable CS0659 // Type overrides Object.Equals(object o) but does not override Object.GetHashCode()
    public class ParsedVersion
#pragma warning restore CS0659 // Type overrides Object.Equals(object o) but does not override Object.GetHashCode()
    {
        private readonly Regex parsedVersionRegex = new Regex("^((?<Major>[\\d]+)(\\.(?<Minor>[\\d]+))?(\\.(?<Build>[\\d]+))?(\\.(?<Revision>[\\d]+))?)(?<suffix>[^+]+)?(?<minFlag>[+])?$");
        private readonly string originalString;

        public Version Version { get; }

        public string Syffix { get; }

        public bool MinFlag { get; }

        public ParsedVersion(string version)
        {
            this.originalString = version;

            var parsedVersionRegexMatch = parsedVersionRegex.Match(version.Trim());

            if (!parsedVersionRegexMatch.Success)
            {
                throw new Exception($"String {version} can't be parsed");
            }

            string versionString = string.Format(
                "{0}.{1}.{2}.{3}",
                parsedVersionRegexMatch.Groups["Major"].Value,
                !string.IsNullOrEmpty(parsedVersionRegexMatch.Groups["Minor"].Value) ? parsedVersionRegexMatch.Groups["Minor"].Value : "0",
                !string.IsNullOrEmpty(parsedVersionRegexMatch.Groups["Build"].Value) ? parsedVersionRegexMatch.Groups["Build"].Value : "0",
                !string.IsNullOrEmpty(parsedVersionRegexMatch.Groups["Revision"].Value) ? parsedVersionRegexMatch.Groups["Revision"].Value : "0");

            this.Version = new Version(versionString);
            this.Syffix = parsedVersionRegexMatch.Groups["suffix"].Value;
            this.MinFlag = !string.IsNullOrEmpty(parsedVersionRegexMatch.Groups["minFlag"].Value);
        }

        public override bool Equals(object obj)
        {
            if (obj is ParsedVersion comparingVersion)
            {
                return this.MinFlag
                    ? this.Version <= comparingVersion.Version
                    : this.Version == comparingVersion.Version
                    && (this.Syffix != null && comparingVersion.Syffix != null
                        ? this.Syffix.Equals(comparingVersion.Syffix, StringComparison.OrdinalIgnoreCase)
                        : true);
            }

            return false;
        }

        public override string ToString()
        {
            return this.originalString;
        }
    }

<<<<<<< HEAD
    public class OperatingSystem
    {
        public string Id { get; set; }

        public SystemVersion[] Versions { get; set; }

        public OperatingSystem() { }

        public bool Equals(string systemId)
        {
            return this.Id.Equals(systemId, StringComparison.OrdinalIgnoreCase);
        }

        public bool Equals(string systemId, SystemVersion systemVersion)
        {
            if (!this.Id.Equals(systemId, StringComparison.OrdinalIgnoreCase))
            {
                return false;
            }

            if (this.Versions.Length == 0)
            {
                return false;
            }

            return this.Versions.Any(version => version.Equals(systemVersion));
        }
    }

=======
#pragma warning disable CS0659 // Type overrides Object.Equals(object o) but does not override Object.GetHashCode()
    public class OSVersion
#pragma warning restore CS0659 // Type overrides Object.Equals(object o) but does not override Object.GetHashCode()
    {
        public ParsedVersion Name { get; }

        public ParsedVersion Version { get; }

        [JsonConstructor]
        public OSVersion(string name, string version)
        {
            if (name == null && version == null) {
                throw new Exception("You need to provide at least one not-nullable parameter");
            }

            if (name != null)
            {
                this.Name = new ParsedVersion(name);
            }

            if (version != null)
            {
                this.Version = new ParsedVersion(version);
            }
        }

        public override bool Equals(object obj)
        {
            if (obj is OSVersion comparingOSVersion)
            {
                return ((this.Name != null && comparingOSVersion.Name != null)
                    ? this.Name.Equals(comparingOSVersion.Name)
                    : true) && ((this.Version != null && comparingOSVersion.Version != null)
                    ? this.Version.Equals(comparingOSVersion.Version)
                    : true);
            }

            return false;
        }

        public override string ToString()
        {
            StringBuilder result = new StringBuilder();

            if (this.Name != null)
            {
                result.Append($"OS name: {this.Name}");
            }

            if (this.Version != null)
            {
               
                result.Append(string.Format("{0}OS version: {1}",
                    string.IsNullOrEmpty(result.ToString()) ? string.Empty : ", ",
                    this.Version));
            }

            return result.ToString();
        }
    }

#pragma warning disable CS0659 // Type overrides Object.Equals(object o) but does not override Object.GetHashCode()
    public class ParsedVersion
#pragma warning restore CS0659 // Type overrides Object.Equals(object o) but does not override Object.GetHashCode()
    {
        private readonly Regex parsedVersionRegex = new Regex("^((?<Major>[\\d]+)(\\.(?<Minor>[\\d]+))?(\\.(?<Build>[\\d]+))?(\\.(?<Revision>[\\d]+))?)(?<suffix>[^+]+)?(?<minFlag>[+])?$");
        private readonly string originalString;

        public Version Version { get; }

        public string Syffix { get; }

        public bool MinFlag { get; }

        public ParsedVersion(string version)
        {
            this.originalString = version;

            var parsedVersionRegexMatch = parsedVersionRegex.Match(version.Trim());

            if (!parsedVersionRegexMatch.Success)
            {
                throw new Exception($"String {version} can't be parsed");
            }

            string versionString = string.Format(
                "{0}.{1}.{2}.{3}",
                parsedVersionRegexMatch.Groups["Major"].Value,
                !string.IsNullOrEmpty(parsedVersionRegexMatch.Groups["Minor"].Value) ? parsedVersionRegexMatch.Groups["Minor"].Value : "0",
                !string.IsNullOrEmpty(parsedVersionRegexMatch.Groups["Build"].Value) ? parsedVersionRegexMatch.Groups["Build"].Value : "0",
                !string.IsNullOrEmpty(parsedVersionRegexMatch.Groups["Revision"].Value) ? parsedVersionRegexMatch.Groups["Revision"].Value : "0");

            this.Version = new Version(versionString);
            this.Syffix = parsedVersionRegexMatch.Groups["suffix"].Value;
            this.MinFlag = !string.IsNullOrEmpty(parsedVersionRegexMatch.Groups["minFlag"].Value);
        }

        public override bool Equals(object obj)
        {
            if (obj is ParsedVersion comparingVersion)
            {
                return this.MinFlag
                    ? this.Version <= comparingVersion.Version
                    : this.Version == comparingVersion.Version
                    && (this.Syffix != null && comparingVersion.Syffix != null
                        ? this.Syffix.Equals(comparingVersion.Syffix, StringComparison.OrdinalIgnoreCase)
                        : true);
            }

            return false;
        }

        public override string ToString()
        {
            return this.originalString;
        }
    }
>>>>>>> fa847fef
}<|MERGE_RESOLUTION|>--- conflicted
+++ resolved
@@ -5,17 +5,10 @@
 using System.Collections.Generic;
 using System.IO;
 using System.Linq;
-<<<<<<< HEAD
 using System.Reflection;
 using System.Runtime.InteropServices;
 using System.Text;
 using System.Text.RegularExpressions;
-=======
-using System.Runtime.InteropServices;
-using System.Text;
-using System.Text.RegularExpressions;
-using System.Xml;
->>>>>>> fa847fef
 using System.Xml.Linq;
 using Agent.Sdk.Knob;
 using BuildXL.Cache.MemoizationStore.Interfaces.Caches;
@@ -29,10 +22,7 @@
     public static class PlatformUtil
     {
         private static UtilKnobValueContext _knobContext = UtilKnobValueContext.Instance();
-<<<<<<< HEAD
         private static OperatingSystem[] net6SupportedSystems;
-=======
->>>>>>> fa847fef
 
         // System.Runtime.InteropServices.OSPlatform is a struct, so it is
         // not suitable for switch statements.
@@ -107,7 +97,6 @@
             };
         }
 
-<<<<<<< HEAD
         public static SystemVersion GetSystemVersion()
         {
             return PlatformUtil.HostOS switch
@@ -115,15 +104,6 @@
                 PlatformUtil.OS.Linux => new SystemVersion(GetLinuxName(), null),
                 PlatformUtil.OS.OSX => new SystemVersion(GetOSxName(), null),
                 PlatformUtil.OS.Windows => new SystemVersion(GetWindowsName(), GetWindowsVersion()),
-=======
-        public static OSVersion GetSystemVersion()
-        {
-            return PlatformUtil.HostOS switch
-            {
-                PlatformUtil.OS.Linux => new OSVersion(GetLinuxName(), null),
-                PlatformUtil.OS.OSX => new OSVersion(GetOSxName(), null),
-                PlatformUtil.OS.Windows => new OSVersion(GetWindowsName(), GetWindowsVersion()),
->>>>>>> fa847fef
                 _ => null
             };
         }
@@ -248,11 +228,7 @@
                 {
                     var productName = key.GetValue("ProductName");
                     var productNameRegexMatch = productNameRegex.Match(productName?.ToString());
-<<<<<<< HEAD
-
-=======
-                    
->>>>>>> fa847fef
+
                     if (productNameRegexMatch.Success)
                     {
                         return productNameRegexMatch.Groups["versionNumber"]?.Value;
@@ -489,7 +465,6 @@
         }
     }
 
-<<<<<<< HEAD
     public class OperatingSystem
     {
         public string Id { get; set; }
@@ -519,123 +494,4 @@
         }
     }
 
-=======
-#pragma warning disable CS0659 // Type overrides Object.Equals(object o) but does not override Object.GetHashCode()
-    public class OSVersion
-#pragma warning restore CS0659 // Type overrides Object.Equals(object o) but does not override Object.GetHashCode()
-    {
-        public ParsedVersion Name { get; }
-
-        public ParsedVersion Version { get; }
-
-        [JsonConstructor]
-        public OSVersion(string name, string version)
-        {
-            if (name == null && version == null) {
-                throw new Exception("You need to provide at least one not-nullable parameter");
-            }
-
-            if (name != null)
-            {
-                this.Name = new ParsedVersion(name);
-            }
-
-            if (version != null)
-            {
-                this.Version = new ParsedVersion(version);
-            }
-        }
-
-        public override bool Equals(object obj)
-        {
-            if (obj is OSVersion comparingOSVersion)
-            {
-                return ((this.Name != null && comparingOSVersion.Name != null)
-                    ? this.Name.Equals(comparingOSVersion.Name)
-                    : true) && ((this.Version != null && comparingOSVersion.Version != null)
-                    ? this.Version.Equals(comparingOSVersion.Version)
-                    : true);
-            }
-
-            return false;
-        }
-
-        public override string ToString()
-        {
-            StringBuilder result = new StringBuilder();
-
-            if (this.Name != null)
-            {
-                result.Append($"OS name: {this.Name}");
-            }
-
-            if (this.Version != null)
-            {
-               
-                result.Append(string.Format("{0}OS version: {1}",
-                    string.IsNullOrEmpty(result.ToString()) ? string.Empty : ", ",
-                    this.Version));
-            }
-
-            return result.ToString();
-        }
-    }
-
-#pragma warning disable CS0659 // Type overrides Object.Equals(object o) but does not override Object.GetHashCode()
-    public class ParsedVersion
-#pragma warning restore CS0659 // Type overrides Object.Equals(object o) but does not override Object.GetHashCode()
-    {
-        private readonly Regex parsedVersionRegex = new Regex("^((?<Major>[\\d]+)(\\.(?<Minor>[\\d]+))?(\\.(?<Build>[\\d]+))?(\\.(?<Revision>[\\d]+))?)(?<suffix>[^+]+)?(?<minFlag>[+])?$");
-        private readonly string originalString;
-
-        public Version Version { get; }
-
-        public string Syffix { get; }
-
-        public bool MinFlag { get; }
-
-        public ParsedVersion(string version)
-        {
-            this.originalString = version;
-
-            var parsedVersionRegexMatch = parsedVersionRegex.Match(version.Trim());
-
-            if (!parsedVersionRegexMatch.Success)
-            {
-                throw new Exception($"String {version} can't be parsed");
-            }
-
-            string versionString = string.Format(
-                "{0}.{1}.{2}.{3}",
-                parsedVersionRegexMatch.Groups["Major"].Value,
-                !string.IsNullOrEmpty(parsedVersionRegexMatch.Groups["Minor"].Value) ? parsedVersionRegexMatch.Groups["Minor"].Value : "0",
-                !string.IsNullOrEmpty(parsedVersionRegexMatch.Groups["Build"].Value) ? parsedVersionRegexMatch.Groups["Build"].Value : "0",
-                !string.IsNullOrEmpty(parsedVersionRegexMatch.Groups["Revision"].Value) ? parsedVersionRegexMatch.Groups["Revision"].Value : "0");
-
-            this.Version = new Version(versionString);
-            this.Syffix = parsedVersionRegexMatch.Groups["suffix"].Value;
-            this.MinFlag = !string.IsNullOrEmpty(parsedVersionRegexMatch.Groups["minFlag"].Value);
-        }
-
-        public override bool Equals(object obj)
-        {
-            if (obj is ParsedVersion comparingVersion)
-            {
-                return this.MinFlag
-                    ? this.Version <= comparingVersion.Version
-                    : this.Version == comparingVersion.Version
-                    && (this.Syffix != null && comparingVersion.Syffix != null
-                        ? this.Syffix.Equals(comparingVersion.Syffix, StringComparison.OrdinalIgnoreCase)
-                        : true);
-            }
-
-            return false;
-        }
-
-        public override string ToString()
-        {
-            return this.originalString;
-        }
-    }
->>>>>>> fa847fef
 }