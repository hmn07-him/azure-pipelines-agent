// Copyright (c) Microsoft Corporation.
// Licensed under the MIT License.

namespace Agent.Sdk.Knob
{
    public class AgentKnobs
    {
        // Containers
        public static readonly Knob PreferPowershellHandlerOnContainers = new Knob(
            nameof(PreferPowershellHandlerOnContainers),
            "If true, prefer using the PowerShell handler on Windows containers for tasks that provide both a Node and PowerShell handler version.",
            new RuntimeKnobSource("agent.preferPowerShellOnContainers"),
            new EnvironmentKnobSource("AGENT_PREFER_POWERSHELL_ON_CONTAINERS"),
            new BuiltInDefaultKnobSource("true"));

        public static readonly Knob SetupDockerGroup = new Knob(
            nameof(SetupDockerGroup),
            "If true, allows the user to run docker commands without sudo",
            new RuntimeKnobSource("VSTS_SETUP_DOCKERGROUP"),
            new EnvironmentKnobSource("VSTS_SETUP_DOCKERGROUP"),
            new BuiltInDefaultKnobSource("true"));

        public static readonly Knob AllowMountTasksReadonlyOnWindows = new Knob(
            nameof(AllowMountTasksReadonlyOnWindows),
            "If true, allows the user to mount 'tasks' volume read-only on Windows OS",
            new RuntimeKnobSource("VSTS_SETUP_ALLOW_MOUNT_TASKS_READONLY"),
            new EnvironmentKnobSource("VSTS_SETUP_ALLOW_MOUNT_TASKS_READONLY"),
            new BuiltInDefaultKnobSource("true"));

        public static readonly Knob SkipPostExeceutionIfTargetContainerStopped = new Knob(
            nameof(SkipPostExeceutionIfTargetContainerStopped),
            "If true, skips post-execution step for tasks in case the target container has been stopped",
            new RuntimeKnobSource("AGENT_SKIP_POST_EXECUTION_IF_CONTAINER_STOPPED"),
            new EnvironmentKnobSource("AGENT_SKIP_POST_EXECUTION_IF_CONTAINER_STOPPED"),
            new BuiltInDefaultKnobSource("false"));

        public static readonly Knob MTUValueForContainerJobs = new Knob(
            nameof(MTUValueForContainerJobs),
            "Allow to specify MTU value for networks used by container jobs (useful for docker-in-docker scenarios in k8s cluster).",
            new EnvironmentKnobSource("AGENT_DOCKER_MTU_VALUE"),
            new BuiltInDefaultKnobSource(string.Empty));

        // Directory structure
        public static readonly Knob AgentToolsDirectory = new Knob(
            nameof(AgentToolsDirectory),
            "The location to look for/create the agents tool cache",
            new EnvironmentKnobSource("AGENT_TOOLSDIRECTORY"),
            new EnvironmentKnobSource("agent.ToolsDirectory"),
            new BuiltInDefaultKnobSource(string.Empty));

        public static readonly Knob OverwriteTemp = new Knob(
            nameof(OverwriteTemp),
            "If true, the system temp variable will be overriden to point to the agent's temp directory.",
            new RuntimeKnobSource("VSTS_OVERWRITE_TEMP"),
            new EnvironmentKnobSource("VSTS_OVERWRITE_TEMP"),
            new BuiltInDefaultKnobSource("false"));

        // Tool configuration
        public static readonly Knob DisableFetchByCommit = new Knob(
            nameof(DisableFetchByCommit),
            "If true and server supports it, fetch the target branch by commit. Otherwise, fetch all branches and pull request ref to get the target branch.",
            new RuntimeKnobSource("VSTS.DisableFetchByCommit"),
            new EnvironmentKnobSource("VSTS_DISABLEFETCHBYCOMMIT"),
            new BuiltInDefaultKnobSource("false"));

        public static readonly Knob DisableFetchPruneTags = new Knob(
            nameof(DisableFetchPruneTags),
            "If true, disable --prune-tags in the fetches.",
            new RuntimeKnobSource("VSTS.DisableFetchPruneTags"),
            new EnvironmentKnobSource("VSTS_DISABLEFETCHPRUNETAGS"),
            new BuiltInDefaultKnobSource("false"));

        public static readonly Knob PreferGitFromPath = new Knob(
            nameof(PreferGitFromPath),
            "Determines which Git we will use on Windows. By default, we prefer the built-in portable git in the agent's externals folder, setting this to true makes the agent find git.exe from %PATH% if possible.",
            new RuntimeKnobSource("system.prefergitfrompath"),
            new EnvironmentKnobSource("system.prefergitfrompath"),
            new BuiltInDefaultKnobSource("false"));

        public static readonly Knob DisableGitPrompt = new Knob(
            nameof(DisableGitPrompt),
            "If true, git will not prompt on the terminal (e.g., when asking for HTTP authentication).",
            new RuntimeKnobSource("VSTS_DISABLE_GIT_PROMPT"),
            new EnvironmentKnobSource("VSTS_DISABLE_GIT_PROMPT"),
            new BuiltInDefaultKnobSource("true"));

        public const string QuietCheckoutRuntimeVarName = "agent.source.checkout.quiet";
        public const string QuietCheckoutEnvVarName = "AGENT_SOURCE_CHECKOUT_QUIET";

        public static readonly Knob QuietCheckout = new Knob(
            nameof(QuietCheckout),
            "Aggressively reduce what gets logged to the console when checking out source.",
            new RuntimeKnobSource(QuietCheckoutRuntimeVarName),
            new EnvironmentKnobSource(QuietCheckoutEnvVarName),
            new BuiltInDefaultKnobSource("false"));

        public static readonly Knob UseNode10 = new Knob(
            nameof(UseNode10),
            "Forces the agent to use Node 10 handler for all Node-based tasks",
            new RuntimeKnobSource("AGENT_USE_NODE10"),
            new EnvironmentKnobSource("AGENT_USE_NODE10"),
            new BuiltInDefaultKnobSource("false"));

        // Agent logging
        public static readonly Knob AgentPerflog = new Knob(
            nameof(AgentPerflog),
            "If set, writes a perf counter trace for the agent. Writes to the location set in this variable.",
            new EnvironmentKnobSource("VSTS_AGENT_PERFLOG"),
            new BuiltInDefaultKnobSource(string.Empty));

        public static readonly Knob TraceVerbose = new Knob(
            nameof(TraceVerbose),
            "If set to anything, trace level will be verbose",
            new EnvironmentKnobSource("VSTSAGENT_TRACE"),
            new BuiltInDefaultKnobSource(string.Empty));

        // Timeouts
        public static readonly Knob AgentChannelTimeout = new Knob(
            nameof(AgentChannelTimeout),
            "Timeout for channel communication between agent listener and worker processes.",
            new EnvironmentKnobSource("VSTS_AGENT_CHANNEL_TIMEOUT"),
            new BuiltInDefaultKnobSource("30"));

        public static readonly Knob AgentDownloadTimeout = new Knob(
            nameof(AgentDownloadTimeout),
            "Amount of time in seconds to wait for the agent to download a new version when updating",
            new EnvironmentKnobSource("AZP_AGENT_DOWNLOAD_TIMEOUT"),
            new BuiltInDefaultKnobSource("1500")); // 25*60

        public static readonly Knob TaskDownloadTimeout = new Knob(
            nameof(TaskDownloadTimeout),
            "Amount of time in seconds to wait for the agent to download a task when starting a job",
            new EnvironmentKnobSource("VSTS_TASK_DOWNLOAD_TIMEOUT"),
            new BuiltInDefaultKnobSource("1200")); // 20*60

        // HTTP
        public const string LegacyHttpVariableName = "AZP_AGENT_USE_LEGACY_HTTP";
        public static readonly Knob UseLegacyHttpHandler = new DeprecatedKnob(
            nameof(UseLegacyHttpHandler),
            "Use the libcurl-based HTTP handler rather than .NET's native HTTP handler, as we did on .NET Core 2.1",
            new EnvironmentKnobSource(LegacyHttpVariableName),
            new BuiltInDefaultKnobSource("false"));

        public static readonly Knob HttpRetryCount = new Knob(
            nameof(HttpRetryCount),
            "Number of times to retry Http requests",
            new EnvironmentKnobSource("VSTS_HTTP_RETRY"),
            new BuiltInDefaultKnobSource("3"));

        public static readonly Knob HttpTimeout = new Knob(
            nameof(HttpTimeout),
            "Timeout for Http requests",
            new EnvironmentKnobSource("VSTS_HTTP_TIMEOUT"),
            new BuiltInDefaultKnobSource("100"));

        public static readonly Knob HttpTrace = new Knob(
            nameof(HttpTrace),
            "Enable http trace if true",
            new EnvironmentKnobSource("VSTS_AGENT_HTTPTRACE"),
            new BuiltInDefaultKnobSource("false"));

        public static readonly Knob NoProxy = new Knob(
            nameof(NoProxy),
            "Proxy bypass list if one exists. Should be comma seperated",
            new EnvironmentKnobSource("no_proxy"),
            new BuiltInDefaultKnobSource(string.Empty));

        public static readonly Knob ProxyAddress = new Knob(
            nameof(ProxyAddress),
            "Proxy server address if one exists",
            new EnvironmentKnobSource("VSTS_HTTP_PROXY"),
            new EnvironmentKnobSource("http_proxy"),
            new BuiltInDefaultKnobSource(string.Empty));

        public static readonly Knob ProxyPassword = new Knob(
            nameof(ProxyPassword),
            "Proxy password if one exists",
            new EnvironmentKnobSource("VSTS_HTTP_PROXY_PASSWORD"),
            new BuiltInDefaultKnobSource(string.Empty));

        public static readonly Knob ProxyUsername = new Knob(
            nameof(ProxyUsername),
            "Proxy username if one exists",
            new EnvironmentKnobSource("VSTS_HTTP_PROXY_USERNAME"),
            new BuiltInDefaultKnobSource(string.Empty));

        // Secrets masking
        public static readonly Knob AllowUnsafeMultilineSecret = new Knob(
            nameof(AllowUnsafeMultilineSecret),
            "WARNING: enabling this may allow secrets to leak. Allows multi-line secrets to be set. Unsafe because it is possible for log lines to get dropped in agent failure cases, causing the secret to not get correctly masked. We recommend leaving this option off.",
            new RuntimeKnobSource("SYSTEM_UNSAFEALLOWMULTILINESECRET"),
            new EnvironmentKnobSource("SYSTEM_UNSAFEALLOWMULTILINESECRET"),
            new BuiltInDefaultKnobSource("false"));

        public static readonly Knob MaskUsingCredScanRegexes = new Knob(
            nameof(MaskUsingCredScanRegexes),
            "Use the CredScan regexes for masking secrets. CredScan is an internal tool developed at Microsoft to keep passwords and authentication keys from being checked in. This defaults to disabled, as there are performance problems with some task outputs.",
            new EnvironmentKnobSource("AZP_USE_CREDSCAN_REGEXES"),
            new BuiltInDefaultKnobSource("false"));

        // Misc
        public static readonly Knob DisableAgentDowngrade = new Knob(
            nameof(DisableAgentDowngrade),
            "Disable agent downgrades. Upgrades will still be allowed.",
            new EnvironmentKnobSource("AZP_AGENT_DOWNGRADE_DISABLED"),
            new BuiltInDefaultKnobSource("false"));

        public static readonly Knob PermissionsCheckFailsafe = new Knob(
            nameof(PermissionsCheckFailsafe),
            "Maximum depth of file permitted in directory hierarchy when checking permissions. Check to avoid accidentally entering infinite loops.",
            new EnvironmentKnobSource("AGENT_TEST_VALIDATE_EXECUTE_PERMISSIONS_FAILSAFE"),
            new BuiltInDefaultKnobSource("100"));

        public static readonly Knob DisableInputTrimming = new Knob(
            nameof(DisableInputTrimming),
            "By default, the agent trims whitespace and new line characters from all task inputs. Setting this to true disables this behavior.",
            new EnvironmentKnobSource("DISABLE_INPUT_TRIMMING"),
            new BuiltInDefaultKnobSource("false"));

        public static readonly Knob DecodePercents = new Knob(
            nameof(DecodePercents),
            "By default, the agent does not decodes %AZP25 as % which may be needed to allow users to work around reserved values. Setting this to true enables this behavior.",
            new RuntimeKnobSource("DECODE_PERCENTS"),
            new EnvironmentKnobSource("DECODE_PERCENTS"),
            new BuiltInDefaultKnobSource("true"));

        public static readonly Knob AllowTfvcUnshelveErrors = new Knob(
            nameof(AllowTfvcUnshelveErrors),
            "By default, the TFVC unshelve command does not throw errors e.g. when there's no mapping for one or more files shelved. Setting this to true enables this behavior.",
            new RuntimeKnobSource("ALLOW_TFVC_UNSHELVE_ERRORS"),
            new EnvironmentKnobSource("ALLOW_TFVC_UNSHELVE_ERRORS"),
            new BuiltInDefaultKnobSource("false"));

        // Set DISABLE_JAVA_CAPABILITY_HIGHER_THAN_9 variable with any value
        // to disable recognition of Java higher than 9
        public static readonly Knob DisableRecognitionOfJDKHigherThen9 = new Knob(
            nameof(DisableRecognitionOfJDKHigherThen9),
            "Recognize JDK and JRE >= 9 installed on the machine as agent capability. Setting any value to DISABLE_JAVA_CAPABILITY_HIGHER_THAN_9 is disabling this behavior",
            new EnvironmentKnobSource("DISABLE_JAVA_CAPABILITY_HIGHER_THAN_9"),
            new BuiltInDefaultKnobSource(string.Empty));

        // TODO: Added 5/27/21. Please remove within a month or two
        public static readonly Knob DisableBuildArtifactsToBlob = new Knob(
            nameof(DisableBuildArtifactsToBlob),
            "By default, the agent will upload build artifacts to Blobstore. Setting this to true will disable that integration. This variable is temporary and will be removed.",
            new RuntimeKnobSource("DISABLE_BUILD_ARTIFACTS_TO_BLOB"),
            new EnvironmentKnobSource("DISABLE_BUILD_ARTIFACTS_TO_BLOB"),
            new BuiltInDefaultKnobSource("false"));

        public static readonly Knob EnableIncompatibleBuildArtifactsPathResolution = new Knob(
            nameof(EnableIncompatibleBuildArtifactsPathResolution),
            "Return DownloadBuildArtifactsV1 target path resolution behavior back to how it was originally implemented. This breaks back compatibility with DownloadBuildArtifactsV0.",
            new RuntimeKnobSource("EnableIncompatibleBuildArtifactsPathResolution"),
            new EnvironmentKnobSource("EnableIncompatibleBuildArtifactsPathResolution"),
            new BuiltInDefaultKnobSource("false"));

        public static readonly Knob DisableAuthenticodeValidation = new Knob(
               nameof(DisableAuthenticodeValidation),
               "Disables authenticode validation for agent package during self update. Set this to any non-empty value to disable.",
               new EnvironmentKnobSource("DISABLE_AUTHENTICODE_VALIDATION"),
               new BuiltInDefaultKnobSource(string.Empty));

        public static readonly Knob DisableHashValidation = new Knob(
            nameof(DisableHashValidation),
            "If true, the agent will skip package hash validation during self-updating.",
            new EnvironmentKnobSource("DISABLE_HASH_VALIDATION"),
            new BuiltInDefaultKnobSource("false"));

<<<<<<< HEAD
=======
        public static readonly Knob EnableVSPreReleaseVersions = new Knob(
            nameof(EnableVSPreReleaseVersions),
            "If true, the agent will include to seach VisualStudio prerelease versions to capabilities.",
            new EnvironmentKnobSource("ENABLE_VS_PRERELEASE_VERSIONS"),
            new BuiltInDefaultKnobSource("false"));

        public static readonly Knob DisableOverrideTfvcBuildDirectory = new Knob(
            nameof(DisableOverrideTfvcBuildDirectory),
            "Disables override of Tfvc build directory name by agentId on hosted agents (one tfvc repo used).",
            new RuntimeKnobSource("DISABLE_OVERRIDE_TFVC_BUILD_DIRECTORY"),
            new EnvironmentKnobSource("DISABLE_OVERRIDE_TFVC_BUILD_DIRECTORY"),
            new BuiltInDefaultKnobSource("false"));

        /// <remarks>We need to remove this knob - once Node 6 handler is dropped</remarks>
        public static readonly Knob DisableNode6DeprecationWarning = new Knob(
            nameof(DisableNode6DeprecationWarning),
            "Disables Node 6 deprecation warnings.",
            new RuntimeKnobSource("DISABLE_NODE6_DEPRECATION_WARNING"),
            new EnvironmentKnobSource("DISABLE_NODE6_DEPRECATION_WARNING"),
            new BuiltInDefaultKnobSource("true"));
>>>>>>> d81f18e0
    }
}<|MERGE_RESOLUTION|>--- conflicted
+++ resolved
@@ -266,8 +266,6 @@
             new EnvironmentKnobSource("DISABLE_HASH_VALIDATION"),
             new BuiltInDefaultKnobSource("false"));
 
-<<<<<<< HEAD
-=======
         public static readonly Knob EnableVSPreReleaseVersions = new Knob(
             nameof(EnableVSPreReleaseVersions),
             "If true, the agent will include to seach VisualStudio prerelease versions to capabilities.",
@@ -288,6 +286,5 @@
             new RuntimeKnobSource("DISABLE_NODE6_DEPRECATION_WARNING"),
             new EnvironmentKnobSource("DISABLE_NODE6_DEPRECATION_WARNING"),
             new BuiltInDefaultKnobSource("true"));
->>>>>>> d81f18e0
     }
 }