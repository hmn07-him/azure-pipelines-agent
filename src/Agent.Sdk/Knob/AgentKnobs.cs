--- conflicted
+++ resolved
@@ -377,8 +377,6 @@
             new EnvironmentKnobSource("VSTSAGENT_DUMP_PACKAGES_VERIFICATION_RESULTS"),
             new BuiltInDefaultKnobSource("false"));
 
-<<<<<<< HEAD
-=======
         public const string ContinueAfterCancelProcessTreeKillAttemptVariableName = "VSTSAGENT_CONTINUE_AFTER_CANCEL_PROCESSTREEKILL_ATTEMPT";
 
         public static readonly Knob ContinueAfterCancelProcessTreeKillAttempt = new Knob(
@@ -394,6 +392,5 @@
             new RuntimeKnobSource("AGENT_USE_NODE"),
             new EnvironmentKnobSource("AGENT_USE_NODE"),
             new BuiltInDefaultKnobSource(string.Empty));
->>>>>>> 93801809
     }
 }