--- conflicted
+++ resolved
@@ -44,11 +44,7 @@
         ################################################################################
           displayName: Create Release Branch
           pool:
-<<<<<<< HEAD
-            vmImage: ubuntu-18.04
-=======
             vmImage: ubuntu-20.04
->>>>>>> 93801809
 
           steps:
           - checkout: self
@@ -181,11 +177,7 @@
           ################################################################################
             displayName: Create PRs in AzureDevOps and ConfigChange
             pool:
-<<<<<<< HEAD
-              vmImage: ubuntu-18.04
-=======
               vmImage: ubuntu-20.04
->>>>>>> 93801809
 
             steps:
             - checkout: self
